/*
 * Copyright (C) 2015 - 2017, Daniel Dahan and CosmicMind, Inc. <http://cosmicmind.com>.
 * All rights reserved.
 *
 * Redistribution and use in source and binary forms, with or without
 * modification, are permitted provided that the following conditions are met:
 *
 *	*	Redistributions of source code must retain the above copyright notice, this
 *		list of conditions and the following disclaimer.
 *
 *	*	Redistributions in binary form must reproduce the above copyright notice,
 *		this list of conditions and the following disclaimer in the documentation
 *		and/or other materials provided with the distribution.
 *
 *	*	Neither the name of CosmicMind nor the names of its
 *		contributors may be used to endorse or promote products derived from
 *		this software without specific prior written permission.
 *
 * THIS SOFTWARE IS PROVIDED BY THE COPYRIGHT HOLDERS AND CONTRIBUTORS "AS IS"
 * AND ANY EXPRESS OR IMPLIED WARRANTIES, INCLUDING, BUT NOT LIMITED TO, THE
 * IMPLIED WARRANTIES OF MERCHANTABILITY AND FITNESS FOR A PARTICULAR PURPOSE ARE
 * DISCLAIMED. IN NO EVENT SHALL THE COPYRIGHT HOLDER OR CONTRIBUTORS BE LIABLE
 * FOR ANY DIRECT, INDIRECT, INCIDENTAL, SPECIAL, EXEMPLARY, OR CONSEQUENTIAL
 * DAMAGES (INCLUDING, BUT NOT LIMITED TO, PROCUREMENT OF SUBSTITUTE GOODS OR
 * SERVICES; LOSS OF USE, DATA, OR PROFITS; OR BUSINESS INTERRUPTION) HOWEVER
 * CAUSED AND ON ANY THEORY OF LIABILITY, WHETHER IN CONTRACT, STRICT LIABILITY,
 * OR TORT (INCLUDING NEGLIGENCE OR OTHERWISE) ARISING IN ANY WAY OUT OF THE USE
 * OF THIS SOFTWARE, EVEN IF ADVISED OF THE POSSIBILITY OF SUCH DAMAGE.
 */

import UIKit

fileprivate struct MaterialLayer {
    /// A reference to the CALayer.
    fileprivate weak var layer: CALayer?
    
    /// A property that sets the height of the layer's frame.
    fileprivate var heightPreset = HeightPreset.default {
        didSet {
            layer?.height = CGFloat(heightPreset.rawValue)
        }
    }
    
    /// A property that sets the cornerRadius of the backing layer.
    fileprivate var cornerRadiusPreset = CornerRadiusPreset.none {
        didSet {
            layer?.cornerRadius = CornerRadiusPresetToValue(preset: cornerRadiusPreset)
        }
    }
    
    /// A preset property to set the borderWidth.
    fileprivate var borderWidthPreset = BorderWidthPreset.none {
        didSet {
            layer?.borderWidth = BorderWidthPresetToValue(preset: borderWidthPreset)
        }
    }
    
    /// A preset property to set the shape.
    fileprivate var shapePreset = ShapePreset.none
    
    /// A preset value for Depth.
    fileprivate var depthPreset: DepthPreset {
        get {
            return depth.preset
        }
        set(value) {
            depth.preset = value
        }
    }
    
    /// Grid reference.
    fileprivate var depth = Depth.zero {
        didSet {
            guard let v = layer else {
                return
            }
            
            v.shadowOffset = depth.offset.asSize
            v.shadowOpacity = depth.opacity
            v.shadowRadius = depth.radius
            v.layoutShadowPath()
        }
    }
    
    /// Enables automatic shadowPath sizing.
    fileprivate var isShadowPathAutoSizing = false
    
    /**
     Initializer that takes in a CALayer.
     - Parameter view: A CALayer reference.
     */
    fileprivate init(layer: CALayer?) {
        self.layer = layer
    }
}

/// A memory reference to the MaterialLayer instance for CALayer extensions.
fileprivate var MaterialLayerKey: UInt8 = 0

/// Grid extension for UIView.
extension CALayer {
    /// MaterialLayer Reference.
    fileprivate var materialLayer: MaterialLayer {
        get {
            return AssociatedObject(base: self, key: &MaterialLayerKey) {
                return MaterialLayer(layer: self)
            }
        }
        set(value) {
            AssociateObject(base: self, key: &MaterialLayerKey, value: value)
        }
    }
    
    /// A property that accesses the frame.origin.x property.
    @IBInspectable
    open var x: CGFloat {
        get {
            return frame.origin.x
        }
        set(value) {
            frame.origin.x = value
            
            layoutShadowPath()
        }
    }
    
    /// A property that accesses the frame.origin.y property.
    @IBInspectable
    open var y: CGFloat {
        get {
            return frame.origin.y
        }
        set(value) {
            frame.origin.y = value
            
            layoutShadowPath()
        }
    }
    
    /// A property that accesses the frame.size.width property.
    @IBInspectable
    open var width: CGFloat {
        get {
            return frame.size.width
        }
        set(value) {
            frame.size.width = value
            
            if .none != shapePreset {
                frame.size.height = value
                layoutShape()
            }
            
            layoutShadowPath()
        }
    }
    
    /// A property that accesses the frame.size.height property.
    @IBInspectable
    open var height: CGFloat {
        get {
            return frame.size.height
        }
        set(value) {
            frame.size.height = value
            
            if .none != shapePreset {
                frame.size.width = value
                layoutShape()
            }
            
            layoutShadowPath()
        }
    }
    
    /// HeightPreset value.
    open var heightPreset: HeightPreset {
        get {
            return materialLayer.heightPreset
        }
        set(value) {
            materialLayer.heightPreset = value
        }
    }
    
    /**
     A property that manages the overall shape for the object. If either the
     width or height property is set, the other will be automatically adjusted
     to maintain the shape of the object.
     */
    open var shapePreset: ShapePreset {
        get {
            return materialLayer.shapePreset
        }
        set(value) {
            materialLayer.shapePreset = value
        }
    }
    
    /// A preset value for Depth.
    open var depthPreset: DepthPreset {
        get {
            return depth.preset
        }
        set(value) {
            depth.preset = value
        }
    }
    
    /// Grid reference.
    open var depth: Depth {
        get {
            return materialLayer.depth
        }
        set(value) {
            materialLayer.depth = value
        }
    }
    
    /// Enables automatic shadowPath sizing.
    @IBInspectable
    open var isShadowPathAutoSizing: Bool {
        get {
            return materialLayer.isShadowPathAutoSizing
        }
        set(value) {
            materialLayer.isShadowPathAutoSizing = value
        }
    }
    
    /// A property that sets the cornerRadius of the backing layer.
    open var cornerRadiusPreset: CornerRadiusPreset {
        get {
            return materialLayer.cornerRadiusPreset
        }
        set(value) {
            materialLayer.cornerRadiusPreset = value
        }
    }
    
    /// A preset property to set the borderWidth.
    open var borderWidthPreset: BorderWidthPreset {
        get {
            return materialLayer.borderWidthPreset
        }
        set(value) {
            materialLayer.borderWidthPreset = value
        }
    }
    
    /// Manages the layout for the shape of the view instance.
    open func layoutShape() {
        guard .none != shapePreset else {
            return
        }
        
        if 0 == frame.width {
            frame.size.width = frame.height
        }
            
        if 0 == frame.height {
            frame.size.height = frame.width
        }
        
        guard .circle == shapePreset else {
            return
        }
        
        cornerRadius = bounds.size.width / 2
    }
    
    /// Sets the shadow path.
    open func layoutShadowPath() {
        guard isShadowPathAutoSizing else {
            return
        }
       
        if .none == depthPreset {
            shadowPath = nil
        } else if nil == shadowPath {
            shadowPath = UIBezierPath(roundedRect: bounds, cornerRadius: cornerRadius).cgPath
        } else {
<<<<<<< HEAD
            let a = Motion.shadow(path: UIBezierPath(roundedRect: bounds, cornerRadius: cornerRadius).cgPath)
=======
            let a = Animation.shadowPath(to: UIBezierPath(roundedRect: bounds, cornerRadius: cornerRadius).cgPath)
>>>>>>> 3fb84108
            a.fromValue = shadowPath
            animate(a)
        }
    }
}<|MERGE_RESOLUTION|>--- conflicted
+++ resolved
@@ -247,7 +247,67 @@
             materialLayer.borderWidthPreset = value
         }
     }
-    
+}
+
+/// Grid extension for UIView.
+extension CALayer {
+    /**
+     A method that accepts CAAnimation objects and executes them on the
+     view's backing layer.
+     - Parameter animation: A CAAnimation instance.
+     */
+    open func animate(_ animation: CAAnimation) {
+        animation.delegate = self
+        
+        if let a = animation as? CABasicAnimation {
+            a.fromValue = (presentation() ?? self).value(forKeyPath: a.keyPath!)
+        }
+        
+        if let a = animation as? CAPropertyAnimation {
+            add(a, forKey: a.keyPath!)
+        } else if let a = animation as? CAAnimationGroup {
+            add(a, forKey: nil)
+        } else if let a = animation as? CATransition {
+            add(a, forKey: kCATransition)
+        }
+    }
+    
+    /**
+     A delegation method that is executed when the backing layer stops
+     running an animation.
+     - Parameter animation: The CAAnimation instance that stopped running.
+     - Parameter flag: A boolean that indicates if the animation stopped
+     because it was completed or interrupted. True if completed, false
+     if interrupted.
+     */
+    open func animationDidStop(_ animation: CAAnimation, finished flag: Bool) {
+        guard let a = animation as? CAPropertyAnimation else {
+            if let a = (animation as? CAAnimationGroup)?.animations {
+                for x in a {
+                    animationDidStop(x, finished: true)
+                }
+            }
+            return
+        }
+        
+        guard let b = a as? CABasicAnimation else {
+            return
+        }
+        
+        guard let v = b.toValue else {
+            return
+        }
+        
+        guard let k = b.keyPath else {
+            return
+        }
+        
+        setValue(v, forKeyPath: k)
+        removeAnimation(forKey: k)
+    }
+}
+
+extension CALayer {
     /// Manages the layout for the shape of the view instance.
     open func layoutShape() {
         guard .none != shapePreset else {
@@ -257,7 +317,7 @@
         if 0 == frame.width {
             frame.size.width = frame.height
         }
-            
+        
         if 0 == frame.height {
             frame.size.height = frame.width
         }
@@ -274,19 +334,18 @@
         guard isShadowPathAutoSizing else {
             return
         }
-       
+        
         if .none == depthPreset {
             shadowPath = nil
         } else if nil == shadowPath {
             shadowPath = UIBezierPath(roundedRect: bounds, cornerRadius: cornerRadius).cgPath
         } else {
-<<<<<<< HEAD
-            let a = Motion.shadow(path: UIBezierPath(roundedRect: bounds, cornerRadius: cornerRadius).cgPath)
-=======
             let a = Animation.shadowPath(to: UIBezierPath(roundedRect: bounds, cornerRadius: cornerRadius).cgPath)
->>>>>>> 3fb84108
             a.fromValue = shadowPath
             animate(a)
         }
     }
-}+}
+
+@available(iOS 10, *)
+extension CALayer: CAAnimationDelegate {}