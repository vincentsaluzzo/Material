/*
 * Copyright (C) 2015 - 2017, Daniel Dahan and CosmicMind, Inc. <http://cosmicmind.com>.
 * All rights reserved.
 *
 * Redistribution and use in source and binary forms, with or without
 * modification, are permitted provided that the following conditions are met:
 *
 *	*	Redistributions of source code must retain the above copyright notice, this
 *		list of conditions and the following disclaimer.
 *
 *	*	Redistributions in binary form must reproduce the above copyright notice,
 *		this list of conditions and the following disclaimer in the documentation
 *		and/or other materials provided with the distribution.
 *
 *	*	Neither the name of CosmicMind nor the names of its
 *		contributors may be used to endorse or promote products derived from
 *		this software without specific prior written permission.
 *
 * THIS SOFTWARE IS PROVIDED BY THE COPYRIGHT HOLDERS AND CONTRIBUTORS "AS IS"
 * AND ANY EXPRESS OR IMPLIED WARRANTIES, INCLUDING, BUT NOT LIMITED TO, THE
 * IMPLIED WARRANTIES OF MERCHANTABILITY AND FITNESS FOR A PARTICULAR PURPOSE ARE
 * DISCLAIMED. IN NO EVENT SHALL THE COPYRIGHT HOLDER OR CONTRIBUTORS BE LIABLE
 * FOR ANY DIRECT, INDIRECT, INCIDENTAL, SPECIAL, EXEMPLARY, OR CONSEQUENTIAL
 * DAMAGES (INCLUDING, BUT NOT LIMITED TO, PROCUREMENT OF SUBSTITUTE GOODS OR
 * SERVICES; LOSS OF USE, DATA, OR PROFITS; OR BUSINESS INTERRUPTION) HOWEVER
 * CAUSED AND ON ANY THEORY OF LIABILITY, WHETHER IN CONTRACT, STRICT LIABILITY,
 * OR TORT (INCLUDING NEGLIGENCE OR OTHERWISE) ARISING IN ANY WAY OUT OF THE USE
 * OF THIS SOFTWARE, EVEN IF ADVISED OF THE POSSIBILITY OF SUCH DAMAGE.
 */

import UIKit

open class PulseView: View, Pulseable {
    /// A Pulse reference.
    internal var pulse: PulseMotion!
    
    /// PulseAnimation value.
    open var pulseAnimation: PulseAnimation {
        get {
            return pulse.animation
        }
        set(value) {
            pulse.animation = value
        }
    }
    
    /// PulseAnimation color.
    @IBInspectable
    open var pulseColor: UIColor {
        get {
            return pulse.color
        }
        set(value) {
            pulse.color = value
        }
    }
    
    /// Pulse opacity.
    @IBInspectable
    open var pulseOpacity: CGFloat {
        get {
            return pulse.opacity
        }
        set(value) {
            pulse.opacity = value
        }
    }
	
    /**
     Triggers the pulse animation.
     - Parameter point: A Optional point to pulse from, otherwise pulses
     from the center.
     */
    open func pulse(point: CGPoint? = nil) {
        let p = point ?? center
        
<<<<<<< HEAD
        pulse.expand(point: p)
        Motion.delay(0.35) { [weak self] in
            self?.pulse.contract()
=======
        pulse.expandAnimation(point: p)
        Animation.delay(time: 0.35) { [weak self] in
            self?.pulse.contractAnimation()
>>>>>>> 3fb84108
        }
    }
    
    /**
     A delegation method that is executed when the view has began a
     touch event.
     - Parameter touches: A set of UITouch objects.
     - Parameter event: A UIEvent object.
     */
    open override func touchesBegan(_ touches: Set<UITouch>, with event: UIEvent?) {
        super.touchesBegan(touches, with: event)
        pulse.expand(point: layer.convert(touches.first!.location(in: self), from: layer))
    }
    
    /**
     A delegation method that is executed when the view touch event has
     ended.
     - Parameter touches: A set of UITouch objects.
     - Parameter event: A UIEvent object.
     */
    open override func touchesEnded(_ touches: Set<UITouch>, with event: UIEvent?) {
        super.touchesEnded(touches, with: event)
        pulse.contract()
    }
    
    /**
     A delegation method that is executed when the view touch event has
     been cancelled.
     - Parameter touches: A set of UITouch objects.
     - Parameter event: A UIEvent object.
     */
    open override func touchesCancelled(_ touches: Set<UITouch>, with event: UIEvent?) {
        super.touchesCancelled(touches, with: event)
        pulse.contract()
    }
    
    /**
     Prepares the view instance when intialized. When subclassing,
     it is recommended to override the prepare method
     to initialize property values and other setup operations.
     The super.prepare method should always be called immediately
     when subclassing.
     */
    open override func prepare() {
        super.prepare()
        preparePulse()
    }
}

extension PulseView {
    /// Prepares the pulse motion.
    fileprivate func preparePulse() {
        pulse = PulseMotion(pulseView: self, pulseLayer: visualLayer)
    }
}<|MERGE_RESOLUTION|>--- conflicted
+++ resolved
@@ -32,7 +32,7 @@
 
 open class PulseView: View, Pulseable {
     /// A Pulse reference.
-    internal var pulse: PulseMotion!
+    internal var pulse: Pulse!
     
     /// PulseAnimation value.
     open var pulseAnimation: PulseAnimation {
@@ -72,17 +72,9 @@
      from the center.
      */
     open func pulse(point: CGPoint? = nil) {
-        let p = point ?? center
-        
-<<<<<<< HEAD
-        pulse.expand(point: p)
-        Motion.delay(0.35) { [weak self] in
+        pulse.expand(point: point ?? center)
+        Animation.delay(0.35) { [weak self] in
             self?.pulse.contract()
-=======
-        pulse.expandAnimation(point: p)
-        Animation.delay(time: 0.35) { [weak self] in
-            self?.pulse.contractAnimation()
->>>>>>> 3fb84108
         }
     }
     
@@ -135,6 +127,6 @@
 extension PulseView {
     /// Prepares the pulse motion.
     fileprivate func preparePulse() {
-        pulse = PulseMotion(pulseView: self, pulseLayer: visualLayer)
+        pulse = Pulse(pulseView: self, pulseLayer: visualLayer)
     }
 }