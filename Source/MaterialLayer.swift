--- conflicted
+++ resolved
@@ -24,16 +24,8 @@
 		:name:	visualLayer
 	*/
 	public private(set) lazy var visualLayer: CAShapeLayer = CAShapeLayer()
-	
-	/**
-<<<<<<< HEAD
-=======
-		:name:	animationDelegate
-	*/
-	public var animationDelegate: MaterialAnimationDelegate?
-	
-	/**
->>>>>>> 05cedcf6
+
+	/**
 		:name:	x
 	*/
 	public var x: CGFloat {
@@ -252,31 +244,12 @@
 	public func animation(animation: CAAnimation) {
 		animation.delegate = self
 		if let a: CABasicAnimation = animation as? CABasicAnimation {
-<<<<<<< HEAD
 			a.fromValue = (nil == presentationLayer() ? self : presentationLayer() as! CALayer).valueForKeyPath(a.keyPath!)
 		}
 		if let a: CAPropertyAnimation = animation as? CAPropertyAnimation {
 			addAnimation(a, forKey: a.keyPath!)
 		} else if let a: CAAnimationGroup = animation as? CAAnimationGroup {
 			addAnimation(a, forKey: nil)
-=======
-			a.fromValue = valueForKey(a.keyPath!)
-		}
-		if let a: CAPropertyAnimation = animation as? CAPropertyAnimation {
-			addAnimation(a, forKey: a.keyPath!)
-			if "cornerRadius" == a.keyPath {
-				visualLayer.addAnimation(a, forKey: "cornerRadius")
-			}
-		} else if let a: CAAnimationGroup = animation as? CAAnimationGroup {
-			addAnimation(a, forKey: nil)
-			for x in a.animations! {
-				if let b: CABasicAnimation = x as? CABasicAnimation {
-					if "cornerRadius" == b.keyPath {
-						visualLayer.addAnimation(b, forKey: "cornerRadius")
-					}
-				}
-			}
->>>>>>> 05cedcf6
 		} else if let a: CATransition = animation as? CATransition {
 			addAnimation(a, forKey: kCATransition)
 		}
@@ -286,11 +259,7 @@
 		:name:	animationDidStart
 	*/
 	public override func animationDidStart(anim: CAAnimation) {
-<<<<<<< HEAD
 		(delegate as? MaterialAnimationDelegate)?.materialAnimationDidStart?(anim)
-=======
-		animationDelegate?.materialAnimationDidStart?(anim)
->>>>>>> 05cedcf6
 	}
 	
 	/**
@@ -303,16 +272,8 @@
 					self.setValue(nil == b.toValue ? b.byValue : b.toValue, forKey: b.keyPath!)
 				})
 			}
-<<<<<<< HEAD
 			(delegate as? MaterialAnimationDelegate)?.materialAnimationDidStop?(anim, finished: flag)
 			removeAnimationForKey(a.keyPath!)
-=======
-			animationDelegate?.materialAnimationDidStop?(anim, finished: flag)
-			removeAnimationForKey(a.keyPath!)
-			if "cornerRadius" == a.keyPath {
-				visualLayer.addAnimation(a, forKey: "cornerRadius")
-			}
->>>>>>> 05cedcf6
 		} else if let a: CAAnimationGroup = anim as? CAAnimationGroup {
 			for x in a.animations! {
 				animationDidStop(x, finished: true)
@@ -331,11 +292,7 @@
 	}
 	
 	//
-<<<<<<< HEAD
-	//		:name:	prepareShape
-=======
 	//	:name:	prepareShape
->>>>>>> 05cedcf6
 	//
 	internal func prepareShape() {
 		if .Circle == shape {
