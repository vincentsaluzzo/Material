// !$*UTF8*$!
{
	archiveVersion = 1;
	classes = {
	};
	objectVersion = 46;
	objects = {

/* Begin PBXBuildFile section */
		961409AF1E43D15C00E7BA99 /* BottomSheetController.swift in Headers */ = {isa = PBXBuildFile; fileRef = 961730711E16F00C00A9A297 /* BottomSheetController.swift */; settings = {ATTRIBUTES = (Public, ); }; };
		961409B01E43D15C00E7BA99 /* CollectionViewCard.swift in Headers */ = {isa = PBXBuildFile; fileRef = 961730591E145DE900A9A297 /* CollectionViewCard.swift */; settings = {ATTRIBUTES = (Public, ); }; };
		961409B11E43D15C00E7BA99 /* FABMenu.swift in Headers */ = {isa = PBXBuildFile; fileRef = 96A183621E0C6CE200083C30 /* FABMenu.swift */; settings = {ATTRIBUTES = (Public, ); }; };
		961409B21E43D15C00E7BA99 /* FABMenuController.swift in Headers */ = {isa = PBXBuildFile; fileRef = 96A183641E0C6DD400083C30 /* FABMenuController.swift */; settings = {ATTRIBUTES = (Public, ); }; };
		961409B31E43D15C00E7BA99 /* FABToToolbarController.swift in Headers */ = {isa = PBXBuildFile; fileRef = 96A183661E0C6DE100083C30 /* FABToToolbarController.swift */; settings = {ATTRIBUTES = (Public, ); }; };
		961409B41E43D15C00E7BA99 /* SpringMotion.swift in Headers */ = {isa = PBXBuildFile; fileRef = 961730351E0E156400A9A297 /* SpringMotion.swift */; settings = {ATTRIBUTES = (Public, ); }; };
		961730361E0E156400A9A297 /* SpringMotion.swift in Sources */ = {isa = PBXBuildFile; fileRef = 961730351E0E156400A9A297 /* SpringMotion.swift */; };
		9617305A1E145DE900A9A297 /* CollectionViewCard.swift in Sources */ = {isa = PBXBuildFile; fileRef = 961730591E145DE900A9A297 /* CollectionViewCard.swift */; };
		961730721E16F00C00A9A297 /* BottomSheetController.swift in Sources */ = {isa = PBXBuildFile; fileRef = 961730711E16F00C00A9A297 /* BottomSheetController.swift */; };
		9617B07D1DFCA8CF00410F8F /* Application.swift in Headers */ = {isa = PBXBuildFile; fileRef = 961E6BDE1DDA2A95004E6C93 /* Application.swift */; settings = {ATTRIBUTES = (Public, ); }; };
		9617B07E1DFCA8CF00410F8F /* Card.swift in Headers */ = {isa = PBXBuildFile; fileRef = 96BCB75D1CB40DC500C806FE /* Card.swift */; settings = {ATTRIBUTES = (Public, ); }; };
		9617B07F1DFCA8CF00410F8F /* ImageCard.swift in Headers */ = {isa = PBXBuildFile; fileRef = 96BCB7621CB40DC500C806FE /* ImageCard.swift */; settings = {ATTRIBUTES = (Public, ); }; };
		9617B0801DFCA8CF00410F8F /* PresenterCard.swift in Headers */ = {isa = PBXBuildFile; fileRef = 9631A7C01D95E3AC00CFB109 /* PresenterCard.swift */; settings = {ATTRIBUTES = (Public, ); }; };
		9617B0811DFCA8CF00410F8F /* Capture.swift in Headers */ = {isa = PBXBuildFile; fileRef = 96717B0D1DBE6AF600DA84DB /* Capture.swift */; settings = {ATTRIBUTES = (Public, ); }; };
		9617B0821DFCA8CF00410F8F /* CapturePreview.swift in Headers */ = {isa = PBXBuildFile; fileRef = 96717B0F1DBE6AF600DA84DB /* CapturePreview.swift */; settings = {ATTRIBUTES = (Public, ); }; };
		9617B0831DFCA8CF00410F8F /* CaptureController.swift in Headers */ = {isa = PBXBuildFile; fileRef = 96717B0E1DBE6AF600DA84DB /* CaptureController.swift */; settings = {ATTRIBUTES = (Public, ); }; };
		9617B0841DFCA8CF00410F8F /* Editor.swift in Headers */ = {isa = PBXBuildFile; fileRef = 961DED451DCC40C500F425B6 /* Editor.swift */; settings = {ATTRIBUTES = (Public, ); }; };
		9617B0851DFCA8CF00410F8F /* EditorController.swift in Headers */ = {isa = PBXBuildFile; fileRef = 961DED4A1DCC546100F425B6 /* EditorController.swift */; settings = {ATTRIBUTES = (Public, ); }; };
		9617B0861DFCA8CF00410F8F /* HeightPreset.swift in Headers */ = {isa = PBXBuildFile; fileRef = 9626CB9A1DAD3D1D003E2611 /* HeightPreset.swift */; settings = {ATTRIBUTES = (Public, ); }; };
		9617B0871DFCA8CF00410F8F /* PageTabBarController.swift in Headers */ = {isa = PBXBuildFile; fileRef = 963FBF071D669D14008F8512 /* PageTabBarController.swift */; settings = {ATTRIBUTES = (Public, ); }; };
		9617B0881DFCA8CF00410F8F /* PhotoLibrary.swift in Headers */ = {isa = PBXBuildFile; fileRef = 96717B161DBE6B1800DA84DB /* PhotoLibrary.swift */; settings = {ATTRIBUTES = (Public, ); }; };
		9617B0891DFCA8CF00410F8F /* PhotoLibraryController.swift in Headers */ = {isa = PBXBuildFile; fileRef = 96717B171DBE6B1800DA84DB /* PhotoLibraryController.swift */; settings = {ATTRIBUTES = (Public, ); }; };
		9617B08A1DFCA8CF00410F8F /* Display.swift in Headers */ = {isa = PBXBuildFile; fileRef = 9626CA961DAB53A8003E2611 /* Display.swift */; settings = {ATTRIBUTES = (Public, ); }; };
		9617B08B1DFCA8CF00410F8F /* Screen.swift in Headers */ = {isa = PBXBuildFile; fileRef = 961E6BE11DDA2AF3004E6C93 /* Screen.swift */; settings = {ATTRIBUTES = (Public, ); }; };
		9617B08C1DFCA8CF00410F8F /* SearchBar.swift in Headers */ = {isa = PBXBuildFile; fileRef = 96BCB7951CB40DC500C806FE /* SearchBar.swift */; settings = {ATTRIBUTES = (Public, ); }; };
		9617B08D1DFCA8CF00410F8F /* SearchBarController.swift in Headers */ = {isa = PBXBuildFile; fileRef = 96BCB7961CB40DC500C806FE /* SearchBarController.swift */; settings = {ATTRIBUTES = (Public, ); }; };
		9617B08E1DFCA8CF00410F8F /* TabBar.swift in Headers */ = {isa = PBXBuildFile; fileRef = 96BCB79A1CB40DC500C806FE /* TabBar.swift */; settings = {ATTRIBUTES = (Public, ); }; };
		9617B08F1DFCA8CF00410F8F /* CharacterAttribute.swift in Headers */ = {isa = PBXBuildFile; fileRef = 961276621DCD8B1800A7D920 /* CharacterAttribute.swift */; settings = {ATTRIBUTES = (Public, ); }; };
		9617B0901DFCA8CF00410F8F /* Toolbar.swift in Headers */ = {isa = PBXBuildFile; fileRef = 96BCB79F1CB40DC500C806FE /* Toolbar.swift */; settings = {ATTRIBUTES = (Public, ); }; };
		9617B0911DFCA8CF00410F8F /* ToolbarController.swift in Headers */ = {isa = PBXBuildFile; fileRef = 96BCB7A01CB40DC500C806FE /* ToolbarController.swift */; settings = {ATTRIBUTES = (Public, ); }; };
		961E6BDF1DDA2A95004E6C93 /* Application.swift in Sources */ = {isa = PBXBuildFile; fileRef = 961E6BDE1DDA2A95004E6C93 /* Application.swift */; };
		961E6BE21DDA2AF3004E6C93 /* Screen.swift in Sources */ = {isa = PBXBuildFile; fileRef = 961E6BE11DDA2AF3004E6C93 /* Screen.swift */; };
		96328B7A1E020A41009A4C90 /* CollectionViewController.swift in Sources */ = {isa = PBXBuildFile; fileRef = 96328B791E020A41009A4C90 /* CollectionViewController.swift */; };
		96328B911E05B6B5009A4C90 /* Reminders.swift in Sources */ = {isa = PBXBuildFile; fileRef = 96328B901E05B6B5009A4C90 /* Reminders.swift */; };
		96328B931E05B6E5009A4C90 /* RemindersController.swift in Sources */ = {isa = PBXBuildFile; fileRef = 96328B921E05B6E5009A4C90 /* RemindersController.swift */; };
		96328B971E05C0BB009A4C90 /* TableView.swift in Sources */ = {isa = PBXBuildFile; fileRef = 96328B961E05C0BB009A4C90 /* TableView.swift */; };
		96328B991E05C0CE009A4C90 /* TableViewController.swift in Sources */ = {isa = PBXBuildFile; fileRef = 96328B981E05C0CE009A4C90 /* TableViewController.swift */; };
		96328B9B1E05C24E009A4C90 /* CollectionViewController.swift in Headers */ = {isa = PBXBuildFile; fileRef = 96328B791E020A41009A4C90 /* CollectionViewController.swift */; settings = {ATTRIBUTES = (Public, ); }; };
		96328B9C1E05C24E009A4C90 /* Reminders.swift in Headers */ = {isa = PBXBuildFile; fileRef = 96328B901E05B6B5009A4C90 /* Reminders.swift */; settings = {ATTRIBUTES = (Public, ); }; };
		96328B9D1E05C24E009A4C90 /* RemindersController.swift in Headers */ = {isa = PBXBuildFile; fileRef = 96328B921E05B6E5009A4C90 /* RemindersController.swift */; settings = {ATTRIBUTES = (Public, ); }; };
		96328B9E1E05C24E009A4C90 /* TableView.swift in Headers */ = {isa = PBXBuildFile; fileRef = 96328B961E05C0BB009A4C90 /* TableView.swift */; settings = {ATTRIBUTES = (Public, ); }; };
		96328B9F1E05C24E009A4C90 /* TableViewController.swift in Headers */ = {isa = PBXBuildFile; fileRef = 96328B981E05C0CE009A4C90 /* TableViewController.swift */; settings = {ATTRIBUTES = (Public, ); }; };
		96334EF61C8B84660083986B /* Assets.xcassets in Resources */ = {isa = PBXBuildFile; fileRef = 96334EF51C8B84660083986B /* Assets.xcassets */; };
<<<<<<< HEAD
		965E80C81DD4C50600D61E4B /* Motion.swift in Sources */ = {isa = PBXBuildFile; fileRef = 96BCB76D1CB40DC500C806FE /* Motion.swift */; };
		965E80CB1DD4C50600D61E4B /* MotionAnimation.swift in Sources */ = {isa = PBXBuildFile; fileRef = 96E3C39D1D3A1D0C0086A024 /* MotionAnimation.swift */; };
=======
		963832421B88DFD80015F710 /* Material.framework in Frameworks */ = {isa = PBXBuildFile; fileRef = 963832361B88DFD80015F710 /* Material.framework */; };
		965E80C81DD4C50600D61E4B /* Animation.swift in Sources */ = {isa = PBXBuildFile; fileRef = 96BCB76D1CB40DC500C806FE /* Animation.swift */; };
		965E80CB1DD4C50600D61E4B /* AnimationBasic.swift in Sources */ = {isa = PBXBuildFile; fileRef = 96E3C39D1D3A1D0C0086A024 /* AnimationBasic.swift */; };
>>>>>>> 3fb84108
		965E80CC1DD4C50600D61E4B /* Bar.swift in Sources */ = {isa = PBXBuildFile; fileRef = 96BCB7981CB40DC500C806FE /* Bar.swift */; };
		965E80CD1DD4C50600D61E4B /* Button.swift in Sources */ = {isa = PBXBuildFile; fileRef = 96BCB7701CB40DC500C806FE /* Button.swift */; };
		965E80CE1DD4C50600D61E4B /* FABButton.swift in Sources */ = {isa = PBXBuildFile; fileRef = 96BCB75F1CB40DC500C806FE /* FABButton.swift */; };
		965E80CF1DD4C50600D61E4B /* FlatButton.swift in Sources */ = {isa = PBXBuildFile; fileRef = 96BCB7601CB40DC500C806FE /* FlatButton.swift */; };
		965E80D01DD4C50600D61E4B /* RaisedButton.swift in Sources */ = {isa = PBXBuildFile; fileRef = 96BCB7931CB40DC500C806FE /* RaisedButton.swift */; };
		965E80D11DD4C50600D61E4B /* IconButton.swift in Sources */ = {isa = PBXBuildFile; fileRef = 9658F2161CD6FA4700B902C1 /* IconButton.swift */; };
		965E80D21DD4C50600D61E4B /* Color.swift in Sources */ = {isa = PBXBuildFile; fileRef = 96BCB7761CB40DC500C806FE /* Color.swift */; };
		965E80D31DD4C50600D61E4B /* Device.swift in Sources */ = {isa = PBXBuildFile; fileRef = 96BCB7791CB40DC500C806FE /* Device.swift */; };
		965E80D41DD4C50600D61E4B /* Divider.swift in Sources */ = {isa = PBXBuildFile; fileRef = 96230AB71D6A520C00AF47DC /* Divider.swift */; };
		965E80D51DD4C50600D61E4B /* Grid.swift in Sources */ = {isa = PBXBuildFile; fileRef = 96BCB7611CB40DC500C806FE /* Grid.swift */; };
		965E80D61DD4C50600D61E4B /* HeightPreset.swift in Sources */ = {isa = PBXBuildFile; fileRef = 9626CB9A1DAD3D1D003E2611 /* HeightPreset.swift */; };
		965E80D71DD4C50600D61E4B /* Icon.swift in Sources */ = {isa = PBXBuildFile; fileRef = 96BCB77D1CB40DC500C806FE /* Icon.swift */; };
		965E80D81DD4C50600D61E4B /* Layer.swift in Sources */ = {isa = PBXBuildFile; fileRef = 96BCB7801CB40DC500C806FE /* Layer.swift */; };
		965E80D91DD4C50600D61E4B /* Layout.swift in Sources */ = {isa = PBXBuildFile; fileRef = 96BCB7811CB40DC500C806FE /* Layout.swift */; };
		965E80DA1DD4C50600D61E4B /* Border.swift in Sources */ = {isa = PBXBuildFile; fileRef = 96BCB76F1CB40DC500C806FE /* Border.swift */; };
		965E80DB1DD4C50600D61E4B /* InterimSpace.swift in Sources */ = {isa = PBXBuildFile; fileRef = 96BCB7871CB40DC500C806FE /* InterimSpace.swift */; };
		965E80DC1DD4C50600D61E4B /* Depth.swift in Sources */ = {isa = PBXBuildFile; fileRef = 96BCB7781CB40DC500C806FE /* Depth.swift */; };
		965E80DD1DD4C50600D61E4B /* EdgeInsets.swift in Sources */ = {isa = PBXBuildFile; fileRef = 96BCB77A1CB40DC500C806FE /* EdgeInsets.swift */; };
		965E80DE1DD4C50600D61E4B /* Gravity.swift in Sources */ = {isa = PBXBuildFile; fileRef = 96BCB77C1CB40DC500C806FE /* Gravity.swift */; };
		965E80DF1DD4C50600D61E4B /* CornerRadius.swift in Sources */ = {isa = PBXBuildFile; fileRef = 96BCB7851CB40DC500C806FE /* CornerRadius.swift */; };
		965E80E01DD4C50600D61E4B /* Shape.swift in Sources */ = {isa = PBXBuildFile; fileRef = 96BCB7861CB40DC500C806FE /* Shape.swift */; };
		965E80E11DD4C50600D61E4B /* Offset.swift in Sources */ = {isa = PBXBuildFile; fileRef = 968C99461D377849000074FF /* Offset.swift */; };
		965E80E21DD4C50600D61E4B /* View.swift in Sources */ = {isa = PBXBuildFile; fileRef = 96BCB78C1CB40DC500C806FE /* View.swift */; };
		965E80E41DD4C53300D61E4B /* PulseView.swift in Sources */ = {isa = PBXBuildFile; fileRef = 96BCB7841CB40DC500C806FE /* PulseView.swift */; };
<<<<<<< HEAD
		965E80E51DD4C53300D61E4B /* PulseMotion.swift in Sources */ = {isa = PBXBuildFile; fileRef = 96BCB7821CB40DC500C806FE /* PulseMotion.swift */; };
=======
		965E80E51DD4C53300D61E4B /* AnimationPulse.swift in Sources */ = {isa = PBXBuildFile; fileRef = 96BCB7821CB40DC500C806FE /* AnimationPulse.swift */; };
>>>>>>> 3fb84108
		965E80E61DD4C55200D61E4B /* Material+Obj-C.swift in Sources */ = {isa = PBXBuildFile; fileRef = 96BCB7631CB40DC500C806FE /* Material+Obj-C.swift */; };
		965E80E71DD4C55200D61E4B /* Material+UIView.swift in Sources */ = {isa = PBXBuildFile; fileRef = 96E3C3931D397AE90086A024 /* Material+UIView.swift */; };
		965E80E81DD4C55200D61E4B /* Material+CALayer.swift in Sources */ = {isa = PBXBuildFile; fileRef = 96F1DC871D654FDF0025F925 /* Material+CALayer.swift */; };
		965E80E91DD4C55200D61E4B /* Material+String.swift in Sources */ = {isa = PBXBuildFile; fileRef = 96BCB7641CB40DC500C806FE /* Material+String.swift */; };
		965E80EA1DD4C55200D61E4B /* Material+UIFont.swift in Sources */ = {isa = PBXBuildFile; fileRef = 96BCB7651CB40DC500C806FE /* Material+UIFont.swift */; };
		965E80EB1DD4C55200D61E4B /* Material+UIImage.swift in Sources */ = {isa = PBXBuildFile; fileRef = 96BCB76C1CB40DC500C806FE /* Material+UIImage.swift */; };
		965E80EC1DD4C55200D61E4B /* Material+Array.swift in Sources */ = {isa = PBXBuildFile; fileRef = 96C1C8801D42C62800E6608F /* Material+Array.swift */; };
		965E80ED1DD4C55200D61E4B /* Material+UIWindow.swift in Sources */ = {isa = PBXBuildFile; fileRef = 962864591D53FE3E00690B69 /* Material+UIWindow.swift */; };
		965E80F71DD4D59500D61E4B /* Card.swift in Sources */ = {isa = PBXBuildFile; fileRef = 96BCB75D1CB40DC500C806FE /* Card.swift */; };
		965E80F81DD4D59500D61E4B /* ImageCard.swift in Sources */ = {isa = PBXBuildFile; fileRef = 96BCB7621CB40DC500C806FE /* ImageCard.swift */; };
		965E80F91DD4D59500D61E4B /* PresenterCard.swift in Sources */ = {isa = PBXBuildFile; fileRef = 9631A7C01D95E3AC00CFB109 /* PresenterCard.swift */; };
		965E80FA1DD4D59500D61E4B /* PageTabBarController.swift in Sources */ = {isa = PBXBuildFile; fileRef = 963FBF071D669D14008F8512 /* PageTabBarController.swift */; };
		965E80FB1DD4D59500D61E4B /* SearchBar.swift in Sources */ = {isa = PBXBuildFile; fileRef = 96BCB7951CB40DC500C806FE /* SearchBar.swift */; };
		965E80FC1DD4D59500D61E4B /* SearchBarController.swift in Sources */ = {isa = PBXBuildFile; fileRef = 96BCB7961CB40DC500C806FE /* SearchBarController.swift */; };
		965E80FD1DD4D59500D61E4B /* Toolbar.swift in Sources */ = {isa = PBXBuildFile; fileRef = 96BCB79F1CB40DC500C806FE /* Toolbar.swift */; };
		965E80FE1DD4D59500D61E4B /* ToolbarController.swift in Sources */ = {isa = PBXBuildFile; fileRef = 96BCB7A01CB40DC500C806FE /* ToolbarController.swift */; };
		965E80FF1DD4D5C800D61E4B /* BottomNavigationController.swift in Sources */ = {isa = PBXBuildFile; fileRef = 96BCB7581CB40DC500C806FE /* BottomNavigationController.swift */; };
		965E81001DD4D5C800D61E4B /* Capture.swift in Sources */ = {isa = PBXBuildFile; fileRef = 96717B0D1DBE6AF600DA84DB /* Capture.swift */; };
		965E81011DD4D5C800D61E4B /* CapturePreview.swift in Sources */ = {isa = PBXBuildFile; fileRef = 96717B0F1DBE6AF600DA84DB /* CapturePreview.swift */; };
		965E81021DD4D5C800D61E4B /* CaptureController.swift in Sources */ = {isa = PBXBuildFile; fileRef = 96717B0E1DBE6AF600DA84DB /* CaptureController.swift */; };
		965E81031DD4D5C800D61E4B /* CollectionView.swift in Sources */ = {isa = PBXBuildFile; fileRef = 96BCB7711CB40DC500C806FE /* CollectionView.swift */; };
		965E81041DD4D5C800D61E4B /* CollectionViewCell.swift in Sources */ = {isa = PBXBuildFile; fileRef = 96BCB7721CB40DC500C806FE /* CollectionViewCell.swift */; };
		965E81071DD4D5C800D61E4B /* CollectionViewLayout.swift in Sources */ = {isa = PBXBuildFile; fileRef = 96BCB7751CB40DC500C806FE /* CollectionViewLayout.swift */; };
		965E81081DD4D5C800D61E4B /* CollectionReusableView.swift in Sources */ = {isa = PBXBuildFile; fileRef = 966ECF291CF4C20100BB0BDF /* CollectionReusableView.swift */; };
		965E81091DD4D5C800D61E4B /* DataSourceItem.swift in Sources */ = {isa = PBXBuildFile; fileRef = 96BCB7771CB40DC500C806FE /* DataSourceItem.swift */; };
		965E810A1DD4D5C800D61E4B /* Font.swift in Sources */ = {isa = PBXBuildFile; fileRef = 96BCB77B1CB40DC500C806FE /* Font.swift */; };
		965E810B1DD4D5C800D61E4B /* RobotoFont.swift in Sources */ = {isa = PBXBuildFile; fileRef = 96BCB7941CB40DC500C806FE /* RobotoFont.swift */; };
		965E810C1DD4D5C800D61E4B /* DynamicFontType.swift in Sources */ = {isa = PBXBuildFile; fileRef = 9628645E1D540AF300690B69 /* DynamicFontType.swift */; };
		965E810D1DD4D5C800D61E4B /* Menu.swift in Sources */ = {isa = PBXBuildFile; fileRef = 96BCB78E1CB40DC500C806FE /* Menu.swift */; };
		965E81101DD4D5C800D61E4B /* NavigationBar.swift in Sources */ = {isa = PBXBuildFile; fileRef = 96BCB7901CB40DC500C806FE /* NavigationBar.swift */; };
		965E81111DD4D5C800D61E4B /* NavigationController.swift in Sources */ = {isa = PBXBuildFile; fileRef = 96BCB7911CB40DC500C806FE /* NavigationController.swift */; };
		965E81121DD4D5C800D61E4B /* NavigationItem.swift in Sources */ = {isa = PBXBuildFile; fileRef = 96BCB7921CB40DC500C806FE /* NavigationItem.swift */; };
		965E81131DD4D5C800D61E4B /* NavigationDrawerController.swift in Sources */ = {isa = PBXBuildFile; fileRef = 96BCB7971CB40DC500C806FE /* NavigationDrawerController.swift */; };
		965E81141DD4D5C800D61E4B /* PhotoLibrary.swift in Sources */ = {isa = PBXBuildFile; fileRef = 96717B161DBE6B1800DA84DB /* PhotoLibrary.swift */; };
		965E81151DD4D5C800D61E4B /* PhotoLibraryController.swift in Sources */ = {isa = PBXBuildFile; fileRef = 96717B171DBE6B1800DA84DB /* PhotoLibraryController.swift */; };
		965E81161DD4D5C800D61E4B /* Display.swift in Sources */ = {isa = PBXBuildFile; fileRef = 9626CA961DAB53A8003E2611 /* Display.swift */; };
		965E81171DD4D5C800D61E4B /* RootController.swift in Sources */ = {isa = PBXBuildFile; fileRef = 96BCB7991CB40DC500C806FE /* RootController.swift */; };
		965E81181DD4D5C800D61E4B /* Snackbar.swift in Sources */ = {isa = PBXBuildFile; fileRef = 963FBEFC1D669510008F8512 /* Snackbar.swift */; };
		965E81191DD4D5C800D61E4B /* SnackbarController.swift in Sources */ = {isa = PBXBuildFile; fileRef = 961EFC571D738FF600E84652 /* SnackbarController.swift */; };
		965E811A1DD4D5C800D61E4B /* StatusBarController.swift in Sources */ = {isa = PBXBuildFile; fileRef = 967A48181D0F425A00B8CEB7 /* StatusBarController.swift */; };
		965E811B1DD4D5C800D61E4B /* Switch.swift in Sources */ = {isa = PBXBuildFile; fileRef = 96BCB7881CB40DC500C806FE /* Switch.swift */; };
		965E811C1DD4D5C800D61E4B /* TabBar.swift in Sources */ = {isa = PBXBuildFile; fileRef = 96BCB79A1CB40DC500C806FE /* TabBar.swift */; };
		965E811D1DD4D5C800D61E4B /* TableViewCell.swift in Sources */ = {isa = PBXBuildFile; fileRef = 96BCB7891CB40DC500C806FE /* TableViewCell.swift */; };
		965E811E1DD4D5C800D61E4B /* TextField.swift in Sources */ = {isa = PBXBuildFile; fileRef = 96BCB79C1CB40DC500C806FE /* TextField.swift */; };
		965E811F1DD4D5C800D61E4B /* ErrorTextField.swift in Sources */ = {isa = PBXBuildFile; fileRef = 961F18E71CD93E3E008927C5 /* ErrorTextField.swift */; };
		965E81211DD4D5C800D61E4B /* TextStorage.swift in Sources */ = {isa = PBXBuildFile; fileRef = 96BCB79D1CB40DC500C806FE /* TextStorage.swift */; };
		965E81221DD4D5C800D61E4B /* TextView.swift in Sources */ = {isa = PBXBuildFile; fileRef = 96BCB79E1CB40DC500C806FE /* TextView.swift */; };
		965E81231DD4D7C800D61E4B /* BottomTabBar.swift in Sources */ = {isa = PBXBuildFile; fileRef = 96BCB7591CB40DC500C806FE /* BottomTabBar.swift */; };
		965E81241DD4D7C800D61E4B /* Editor.swift in Sources */ = {isa = PBXBuildFile; fileRef = 961DED451DCC40C500F425B6 /* Editor.swift */; };
		965E81251DD4D7C800D61E4B /* EditorController.swift in Sources */ = {isa = PBXBuildFile; fileRef = 961DED4A1DCC546100F425B6 /* EditorController.swift */; };
		965E81261DD4D7C800D61E4B /* CharacterAttribute.swift in Sources */ = {isa = PBXBuildFile; fileRef = 961276621DCD8B1800A7D920 /* CharacterAttribute.swift */; };
		9660162A1CB2F04E00AAB661 /* Material.h in Headers */ = {isa = PBXBuildFile; fileRef = 96D88C091C1328D800B91418 /* Material.h */; settings = {ATTRIBUTES = (Public, ); }; };
		9661222E1D3EC414008BB4CB /* Color.swift in Sources */ = {isa = PBXBuildFile; fileRef = 9661222D1D3EC414008BB4CB /* Color.swift */; };
<<<<<<< HEAD
		9697F7BC1D8F2572004741EC /* MotionAnimation.swift in Headers */ = {isa = PBXBuildFile; fileRef = 96E3C39D1D3A1D0C0086A024 /* MotionAnimation.swift */; settings = {ATTRIBUTES = (Public, ); }; };
=======
		96815B381CA07BA20006CBE2 /* MaterialViewTests.swift in Sources */ = {isa = PBXBuildFile; fileRef = 967887881C9777CB0037F6C9 /* MaterialViewTests.swift */; };
		9697F7BC1D8F2572004741EC /* AnimationBasic.swift in Headers */ = {isa = PBXBuildFile; fileRef = 96E3C39D1D3A1D0C0086A024 /* AnimationBasic.swift */; settings = {ATTRIBUTES = (Public, ); }; };
>>>>>>> 3fb84108
		9697F7BF1D8F2572004741EC /* Divider.swift in Headers */ = {isa = PBXBuildFile; fileRef = 96230AB71D6A520C00AF47DC /* Divider.swift */; settings = {ATTRIBUTES = (Public, ); }; };
		9697F7C01D8F2572004741EC /* Material+CALayer.swift in Headers */ = {isa = PBXBuildFile; fileRef = 96F1DC871D654FDF0025F925 /* Material+CALayer.swift */; settings = {ATTRIBUTES = (Public, ); }; };
		9697F7C11D8F2572004741EC /* Material+Array.swift in Headers */ = {isa = PBXBuildFile; fileRef = 96C1C8801D42C62800E6608F /* Material+Array.swift */; settings = {ATTRIBUTES = (Public, ); }; };
		9697F7C21D8F2572004741EC /* Material+UIWindow.swift in Headers */ = {isa = PBXBuildFile; fileRef = 962864591D53FE3E00690B69 /* Material+UIWindow.swift */; settings = {ATTRIBUTES = (Public, ); }; };
		9697F7C31D8F2572004741EC /* DynamicFontType.swift in Headers */ = {isa = PBXBuildFile; fileRef = 9628645E1D540AF300690B69 /* DynamicFontType.swift */; settings = {ATTRIBUTES = (Public, ); }; };
		9697F7CB1D8F2573004741EC /* Snackbar.swift in Headers */ = {isa = PBXBuildFile; fileRef = 963FBEFC1D669510008F8512 /* Snackbar.swift */; settings = {ATTRIBUTES = (Public, ); }; };
		9697F7CC1D8F2573004741EC /* SnackbarController.swift in Headers */ = {isa = PBXBuildFile; fileRef = 961EFC571D738FF600E84652 /* SnackbarController.swift */; settings = {ATTRIBUTES = (Public, ); }; };
		9697F7CD1D8F2582004741EC /* Color.swift in Headers */ = {isa = PBXBuildFile; fileRef = 9661222D1D3EC414008BB4CB /* Color.swift */; settings = {ATTRIBUTES = (Public, ); }; };
		96A183631E0C6CE200083C30 /* FABMenu.swift in Sources */ = {isa = PBXBuildFile; fileRef = 96A183621E0C6CE200083C30 /* FABMenu.swift */; };
		96A183651E0C6DD400083C30 /* FABMenuController.swift in Sources */ = {isa = PBXBuildFile; fileRef = 96A183641E0C6DD400083C30 /* FABMenuController.swift */; };
		96A183671E0C6DE100083C30 /* FABToToolbarController.swift in Sources */ = {isa = PBXBuildFile; fileRef = 96A183661E0C6DE100083C30 /* FABToToolbarController.swift */; };
		96BCB7F31CB40DE900C806FE /* Roboto-Bold.ttf in Resources */ = {isa = PBXBuildFile; fileRef = 96BCB7EE1CB40DE900C806FE /* Roboto-Bold.ttf */; };
		96BCB7F41CB40DE900C806FE /* Roboto-Bold.ttf in Resources */ = {isa = PBXBuildFile; fileRef = 96BCB7EE1CB40DE900C806FE /* Roboto-Bold.ttf */; };
		96BCB7F51CB40DE900C806FE /* Roboto-Light.ttf in Resources */ = {isa = PBXBuildFile; fileRef = 96BCB7EF1CB40DE900C806FE /* Roboto-Light.ttf */; };
		96BCB7F61CB40DE900C806FE /* Roboto-Light.ttf in Resources */ = {isa = PBXBuildFile; fileRef = 96BCB7EF1CB40DE900C806FE /* Roboto-Light.ttf */; };
		96BCB7F71CB40DE900C806FE /* Roboto-Medium.ttf in Resources */ = {isa = PBXBuildFile; fileRef = 96BCB7F01CB40DE900C806FE /* Roboto-Medium.ttf */; };
		96BCB7F81CB40DE900C806FE /* Roboto-Medium.ttf in Resources */ = {isa = PBXBuildFile; fileRef = 96BCB7F01CB40DE900C806FE /* Roboto-Medium.ttf */; };
		96BCB7F91CB40DE900C806FE /* Roboto-Regular.ttf in Resources */ = {isa = PBXBuildFile; fileRef = 96BCB7F11CB40DE900C806FE /* Roboto-Regular.ttf */; };
		96BCB7FA1CB40DE900C806FE /* Roboto-Regular.ttf in Resources */ = {isa = PBXBuildFile; fileRef = 96BCB7F11CB40DE900C806FE /* Roboto-Regular.ttf */; };
		96BCB7FB1CB40DE900C806FE /* Roboto-Thin.ttf in Resources */ = {isa = PBXBuildFile; fileRef = 96BCB7F21CB40DE900C806FE /* Roboto-Thin.ttf */; };
		96BCB7FC1CB40DE900C806FE /* Roboto-Thin.ttf in Resources */ = {isa = PBXBuildFile; fileRef = 96BCB7F21CB40DE900C806FE /* Roboto-Thin.ttf */; };
<<<<<<< HEAD
		96BCB8111CB4115200C806FE /* Motion.swift in Headers */ = {isa = PBXBuildFile; fileRef = 96BCB76D1CB40DC500C806FE /* Motion.swift */; settings = {ATTRIBUTES = (Public, ); }; };
		96BCB8141CB4115200C806FE /* PulseMotion.swift in Headers */ = {isa = PBXBuildFile; fileRef = 96BCB7821CB40DC500C806FE /* PulseMotion.swift */; settings = {ATTRIBUTES = (Public, ); }; };
		96BCB8151CB4115200C806FE /* FABButton.swift in Headers */ = {isa = PBXBuildFile; fileRef = 96BCB75F1CB40DC500C806FE /* FABButton.swift */; settings = {ATTRIBUTES = (Public, ); }; };
=======
		96BCB8111CB4115200C806FE /* Animation.swift in Headers */ = {isa = PBXBuildFile; fileRef = 96BCB76D1CB40DC500C806FE /* Animation.swift */; settings = {ATTRIBUTES = (Public, ); }; };
		96BCB8141CB4115200C806FE /* AnimationPulse.swift in Headers */ = {isa = PBXBuildFile; fileRef = 96BCB7821CB40DC500C806FE /* AnimationPulse.swift */; settings = {ATTRIBUTES = (Public, ); }; };
		96BCB8151CB4115200C806FE /* FabButton.swift in Headers */ = {isa = PBXBuildFile; fileRef = 96BCB75F1CB40DC500C806FE /* FabButton.swift */; settings = {ATTRIBUTES = (Public, ); }; };
>>>>>>> 3fb84108
		96BCB8161CB4115200C806FE /* FlatButton.swift in Headers */ = {isa = PBXBuildFile; fileRef = 96BCB7601CB40DC500C806FE /* FlatButton.swift */; settings = {ATTRIBUTES = (Public, ); }; };
		96BCB8171CB4115200C806FE /* Button.swift in Headers */ = {isa = PBXBuildFile; fileRef = 96BCB7701CB40DC500C806FE /* Button.swift */; settings = {ATTRIBUTES = (Public, ); }; };
		96BCB8181CB4115200C806FE /* RaisedButton.swift in Headers */ = {isa = PBXBuildFile; fileRef = 96BCB7931CB40DC500C806FE /* RaisedButton.swift */; settings = {ATTRIBUTES = (Public, ); }; };
		96BCB81E1CB4115200C806FE /* DataSourceItem.swift in Headers */ = {isa = PBXBuildFile; fileRef = 96BCB7771CB40DC500C806FE /* DataSourceItem.swift */; settings = {ATTRIBUTES = (Public, ); }; };
		96BCB81F1CB4115200C806FE /* CollectionView.swift in Headers */ = {isa = PBXBuildFile; fileRef = 96BCB7711CB40DC500C806FE /* CollectionView.swift */; settings = {ATTRIBUTES = (Public, ); }; };
		96BCB8201CB4115200C806FE /* CollectionViewCell.swift in Headers */ = {isa = PBXBuildFile; fileRef = 96BCB7721CB40DC500C806FE /* CollectionViewCell.swift */; settings = {ATTRIBUTES = (Public, ); }; };
		96BCB8231CB4115200C806FE /* CollectionViewLayout.swift in Headers */ = {isa = PBXBuildFile; fileRef = 96BCB7751CB40DC500C806FE /* CollectionViewLayout.swift */; settings = {ATTRIBUTES = (Public, ); }; };
		96BCB8241CB4115200C806FE /* TableViewCell.swift in Headers */ = {isa = PBXBuildFile; fileRef = 96BCB7891CB40DC500C806FE /* TableViewCell.swift */; settings = {ATTRIBUTES = (Public, ); }; };
		96BCB8251CB4115200C806FE /* Color.swift in Headers */ = {isa = PBXBuildFile; fileRef = 96BCB7761CB40DC500C806FE /* Color.swift */; settings = {ATTRIBUTES = (Public, ); }; };
		96BCB8261CB4115200C806FE /* Device.swift in Headers */ = {isa = PBXBuildFile; fileRef = 96BCB7791CB40DC500C806FE /* Device.swift */; settings = {ATTRIBUTES = (Public, ); }; };
		96BCB8271CB4115200C806FE /* Material+Obj-C.swift in Headers */ = {isa = PBXBuildFile; fileRef = 96BCB7631CB40DC500C806FE /* Material+Obj-C.swift */; settings = {ATTRIBUTES = (Public, ); }; };
		96BCB8281CB4115200C806FE /* Material+String.swift in Headers */ = {isa = PBXBuildFile; fileRef = 96BCB7641CB40DC500C806FE /* Material+String.swift */; settings = {ATTRIBUTES = (Public, ); }; };
		96BCB8291CB4115200C806FE /* Material+UIFont.swift in Headers */ = {isa = PBXBuildFile; fileRef = 96BCB7651CB40DC500C806FE /* Material+UIFont.swift */; settings = {ATTRIBUTES = (Public, ); }; };
		96BCB8301CB4115200C806FE /* Material+UIImage.swift in Headers */ = {isa = PBXBuildFile; fileRef = 96BCB76C1CB40DC500C806FE /* Material+UIImage.swift */; settings = {ATTRIBUTES = (Public, ); }; };
		96BCB8311CB4115200C806FE /* Font.swift in Headers */ = {isa = PBXBuildFile; fileRef = 96BCB77B1CB40DC500C806FE /* Font.swift */; settings = {ATTRIBUTES = (Public, ); }; };
		96BCB8321CB4115200C806FE /* RobotoFont.swift in Headers */ = {isa = PBXBuildFile; fileRef = 96BCB7941CB40DC500C806FE /* RobotoFont.swift */; settings = {ATTRIBUTES = (Public, ); }; };
		96BCB8331CB4115200C806FE /* Icon.swift in Headers */ = {isa = PBXBuildFile; fileRef = 96BCB77D1CB40DC500C806FE /* Icon.swift */; settings = {ATTRIBUTES = (Public, ); }; };
		96BCB8341CB4115200C806FE /* Layer.swift in Headers */ = {isa = PBXBuildFile; fileRef = 96BCB7801CB40DC500C806FE /* Layer.swift */; settings = {ATTRIBUTES = (Public, ); }; };
		96BCB8361CB4115200C806FE /* Grid.swift in Headers */ = {isa = PBXBuildFile; fileRef = 96BCB7611CB40DC500C806FE /* Grid.swift */; settings = {ATTRIBUTES = (Public, ); }; };
		96BCB8371CB4115200C806FE /* Layout.swift in Headers */ = {isa = PBXBuildFile; fileRef = 96BCB7811CB40DC500C806FE /* Layout.swift */; settings = {ATTRIBUTES = (Public, ); }; };
		96BCB83B1CB4115200C806FE /* NavigationDrawerController.swift in Headers */ = {isa = PBXBuildFile; fileRef = 96BCB7971CB40DC500C806FE /* NavigationDrawerController.swift */; settings = {ATTRIBUTES = (Public, ); }; };
		96BCB83C1CB4115200C806FE /* Bar.swift in Headers */ = {isa = PBXBuildFile; fileRef = 96BCB7981CB40DC500C806FE /* Bar.swift */; settings = {ATTRIBUTES = (Public, ); }; };
		96BCB83D1CB4115200C806FE /* RootController.swift in Headers */ = {isa = PBXBuildFile; fileRef = 96BCB7991CB40DC500C806FE /* RootController.swift */; settings = {ATTRIBUTES = (Public, ); }; };
		96BCB83F1CB4115200C806FE /* Menu.swift in Headers */ = {isa = PBXBuildFile; fileRef = 96BCB78E1CB40DC500C806FE /* Menu.swift */; settings = {ATTRIBUTES = (Public, ); }; };
		96BCB8441CB4115200C806FE /* BottomNavigationController.swift in Headers */ = {isa = PBXBuildFile; fileRef = 96BCB7581CB40DC500C806FE /* BottomNavigationController.swift */; settings = {ATTRIBUTES = (Public, ); }; };
		96BCB8451CB4115200C806FE /* BottomTabBar.swift in Headers */ = {isa = PBXBuildFile; fileRef = 96BCB7591CB40DC500C806FE /* BottomTabBar.swift */; settings = {ATTRIBUTES = (Public, ); }; };
		96BCB8461CB4115200C806FE /* NavigationBar.swift in Headers */ = {isa = PBXBuildFile; fileRef = 96BCB7901CB40DC500C806FE /* NavigationBar.swift */; settings = {ATTRIBUTES = (Public, ); }; };
		96BCB8471CB4115200C806FE /* NavigationController.swift in Headers */ = {isa = PBXBuildFile; fileRef = 96BCB7911CB40DC500C806FE /* NavigationController.swift */; settings = {ATTRIBUTES = (Public, ); }; };
		96BCB8481CB4115200C806FE /* NavigationItem.swift in Headers */ = {isa = PBXBuildFile; fileRef = 96BCB7921CB40DC500C806FE /* NavigationItem.swift */; settings = {ATTRIBUTES = (Public, ); }; };
		96BCB84A1CB4115200C806FE /* TextField.swift in Headers */ = {isa = PBXBuildFile; fileRef = 96BCB79C1CB40DC500C806FE /* TextField.swift */; settings = {ATTRIBUTES = (Public, ); }; };
		96BCB84B1CB4115200C806FE /* TextStorage.swift in Headers */ = {isa = PBXBuildFile; fileRef = 96BCB79D1CB40DC500C806FE /* TextStorage.swift */; settings = {ATTRIBUTES = (Public, ); }; };
		96BCB84C1CB4115200C806FE /* TextView.swift in Headers */ = {isa = PBXBuildFile; fileRef = 96BCB79E1CB40DC500C806FE /* TextView.swift */; settings = {ATTRIBUTES = (Public, ); }; };
		96BCB84D1CB4115200C806FE /* Border.swift in Headers */ = {isa = PBXBuildFile; fileRef = 96BCB76F1CB40DC500C806FE /* Border.swift */; settings = {ATTRIBUTES = (Public, ); }; };
		96BCB84E1CB4115200C806FE /* InterimSpace.swift in Headers */ = {isa = PBXBuildFile; fileRef = 96BCB7871CB40DC500C806FE /* InterimSpace.swift */; settings = {ATTRIBUTES = (Public, ); }; };
		96BCB84F1CB4115200C806FE /* Depth.swift in Headers */ = {isa = PBXBuildFile; fileRef = 96BCB7781CB40DC500C806FE /* Depth.swift */; settings = {ATTRIBUTES = (Public, ); }; };
		96BCB8501CB4115200C806FE /* EdgeInsets.swift in Headers */ = {isa = PBXBuildFile; fileRef = 96BCB77A1CB40DC500C806FE /* EdgeInsets.swift */; settings = {ATTRIBUTES = (Public, ); }; };
		96BCB8511CB4115200C806FE /* Gravity.swift in Headers */ = {isa = PBXBuildFile; fileRef = 96BCB77C1CB40DC500C806FE /* Gravity.swift */; settings = {ATTRIBUTES = (Public, ); }; };
		96BCB8521CB4115200C806FE /* CornerRadius.swift in Headers */ = {isa = PBXBuildFile; fileRef = 96BCB7851CB40DC500C806FE /* CornerRadius.swift */; settings = {ATTRIBUTES = (Public, ); }; };
		96BCB8531CB4115200C806FE /* Shape.swift in Headers */ = {isa = PBXBuildFile; fileRef = 96BCB7861CB40DC500C806FE /* Shape.swift */; settings = {ATTRIBUTES = (Public, ); }; };
		96BCB8551CB4115200C806FE /* PulseView.swift in Headers */ = {isa = PBXBuildFile; fileRef = 96BCB7841CB40DC500C806FE /* PulseView.swift */; settings = {ATTRIBUTES = (Public, ); }; };
		96BCB8561CB4115200C806FE /* Switch.swift in Headers */ = {isa = PBXBuildFile; fileRef = 96BCB7881CB40DC500C806FE /* Switch.swift */; settings = {ATTRIBUTES = (Public, ); }; };
		96BCB8571CB4115200C806FE /* View.swift in Headers */ = {isa = PBXBuildFile; fileRef = 96BCB78C1CB40DC500C806FE /* View.swift */; settings = {ATTRIBUTES = (Public, ); }; };
		96BCB8591CB4118E00C806FE /* Assets.xcassets in Resources */ = {isa = PBXBuildFile; fileRef = 96334EF51C8B84660083986B /* Assets.xcassets */; };
		96D88C321C1328D800B91418 /* Material.h in Headers */ = {isa = PBXBuildFile; fileRef = 96D88C091C1328D800B91418 /* Material.h */; settings = {ATTRIBUTES = (Public, ); }; };
		96E3C3951D3A1CC20086A024 /* IconButton.swift in Headers */ = {isa = PBXBuildFile; fileRef = 9658F2161CD6FA4700B902C1 /* IconButton.swift */; settings = {ATTRIBUTES = (Public, ); }; };
		96E3C3961D3A1CC20086A024 /* CollectionReusableView.swift in Headers */ = {isa = PBXBuildFile; fileRef = 966ECF291CF4C20100BB0BDF /* CollectionReusableView.swift */; settings = {ATTRIBUTES = (Public, ); }; };
		96E3C3971D3A1CC20086A024 /* Material+UIView.swift in Headers */ = {isa = PBXBuildFile; fileRef = 96E3C3931D397AE90086A024 /* Material+UIView.swift */; settings = {ATTRIBUTES = (Public, ); }; };
		96E3C3991D3A1CC20086A024 /* StatusBarController.swift in Headers */ = {isa = PBXBuildFile; fileRef = 967A48181D0F425A00B8CEB7 /* StatusBarController.swift */; settings = {ATTRIBUTES = (Public, ); }; };
		96E3C39A1D3A1CC20086A024 /* ErrorTextField.swift in Headers */ = {isa = PBXBuildFile; fileRef = 961F18E71CD93E3E008927C5 /* ErrorTextField.swift */; settings = {ATTRIBUTES = (Public, ); }; };
		96E3C39C1D3A1CC20086A024 /* Offset.swift in Headers */ = {isa = PBXBuildFile; fileRef = 968C99461D377849000074FF /* Offset.swift */; settings = {ATTRIBUTES = (Public, ); }; };
/* End PBXBuildFile section */

/* Begin PBXFileReference section */
		961276621DCD8B1800A7D920 /* CharacterAttribute.swift */ = {isa = PBXFileReference; fileEncoding = 4; lastKnownFileType = sourcecode.swift; path = CharacterAttribute.swift; sourceTree = "<group>"; };
		961730351E0E156400A9A297 /* SpringMotion.swift */ = {isa = PBXFileReference; fileEncoding = 4; lastKnownFileType = sourcecode.swift; path = SpringMotion.swift; sourceTree = "<group>"; };
		961730591E145DE900A9A297 /* CollectionViewCard.swift */ = {isa = PBXFileReference; fileEncoding = 4; lastKnownFileType = sourcecode.swift; path = CollectionViewCard.swift; sourceTree = "<group>"; };
		961730711E16F00C00A9A297 /* BottomSheetController.swift */ = {isa = PBXFileReference; fileEncoding = 4; lastKnownFileType = sourcecode.swift; path = BottomSheetController.swift; sourceTree = "<group>"; };
		961DED451DCC40C500F425B6 /* Editor.swift */ = {isa = PBXFileReference; fileEncoding = 4; lastKnownFileType = sourcecode.swift; path = Editor.swift; sourceTree = "<group>"; };
		961DED4A1DCC546100F425B6 /* EditorController.swift */ = {isa = PBXFileReference; fileEncoding = 4; lastKnownFileType = sourcecode.swift; path = EditorController.swift; sourceTree = "<group>"; };
		961E6BDE1DDA2A95004E6C93 /* Application.swift */ = {isa = PBXFileReference; fileEncoding = 4; lastKnownFileType = sourcecode.swift; path = Application.swift; sourceTree = "<group>"; };
		961E6BE11DDA2AF3004E6C93 /* Screen.swift */ = {isa = PBXFileReference; fileEncoding = 4; lastKnownFileType = sourcecode.swift; path = Screen.swift; sourceTree = "<group>"; };
		961EFC571D738FF600E84652 /* SnackbarController.swift */ = {isa = PBXFileReference; fileEncoding = 4; lastKnownFileType = sourcecode.swift; path = SnackbarController.swift; sourceTree = "<group>"; };
		961F18E71CD93E3E008927C5 /* ErrorTextField.swift */ = {isa = PBXFileReference; fileEncoding = 4; lastKnownFileType = sourcecode.swift; path = ErrorTextField.swift; sourceTree = "<group>"; };
		96230AB71D6A520C00AF47DC /* Divider.swift */ = {isa = PBXFileReference; fileEncoding = 4; lastKnownFileType = sourcecode.swift; path = Divider.swift; sourceTree = "<group>"; };
		9626CA961DAB53A8003E2611 /* Display.swift */ = {isa = PBXFileReference; fileEncoding = 4; lastKnownFileType = sourcecode.swift; path = Display.swift; sourceTree = "<group>"; };
		9626CB9A1DAD3D1D003E2611 /* HeightPreset.swift */ = {isa = PBXFileReference; fileEncoding = 4; lastKnownFileType = sourcecode.swift; path = HeightPreset.swift; sourceTree = "<group>"; };
		962864591D53FE3E00690B69 /* Material+UIWindow.swift */ = {isa = PBXFileReference; fileEncoding = 4; lastKnownFileType = sourcecode.swift; path = "Material+UIWindow.swift"; sourceTree = "<group>"; };
		9628645E1D540AF300690B69 /* DynamicFontType.swift */ = {isa = PBXFileReference; fileEncoding = 4; lastKnownFileType = sourcecode.swift; path = DynamicFontType.swift; sourceTree = "<group>"; };
		9631A7C01D95E3AC00CFB109 /* PresenterCard.swift */ = {isa = PBXFileReference; fileEncoding = 4; lastKnownFileType = sourcecode.swift; path = PresenterCard.swift; sourceTree = "<group>"; };
		96328B791E020A41009A4C90 /* CollectionViewController.swift */ = {isa = PBXFileReference; fileEncoding = 4; lastKnownFileType = sourcecode.swift; path = CollectionViewController.swift; sourceTree = "<group>"; };
		96328B901E05B6B5009A4C90 /* Reminders.swift */ = {isa = PBXFileReference; fileEncoding = 4; lastKnownFileType = sourcecode.swift; name = Reminders.swift; path = Reminders/Reminders.swift; sourceTree = "<group>"; };
		96328B921E05B6E5009A4C90 /* RemindersController.swift */ = {isa = PBXFileReference; fileEncoding = 4; lastKnownFileType = sourcecode.swift; name = RemindersController.swift; path = Reminders/RemindersController.swift; sourceTree = "<group>"; };
		96328B961E05C0BB009A4C90 /* TableView.swift */ = {isa = PBXFileReference; fileEncoding = 4; lastKnownFileType = sourcecode.swift; path = TableView.swift; sourceTree = "<group>"; };
		96328B981E05C0CE009A4C90 /* TableViewController.swift */ = {isa = PBXFileReference; fileEncoding = 4; lastKnownFileType = sourcecode.swift; path = TableViewController.swift; sourceTree = "<group>"; };
		96334EF51C8B84660083986B /* Assets.xcassets */ = {isa = PBXFileReference; lastKnownFileType = folder.assetcatalog; path = Assets.xcassets; sourceTree = "<group>"; };
		963832361B88DFD80015F710 /* Material.framework */ = {isa = PBXFileReference; explicitFileType = wrapper.framework; includeInIndex = 0; path = Material.framework; sourceTree = BUILT_PRODUCTS_DIR; };
		963FBEFC1D669510008F8512 /* Snackbar.swift */ = {isa = PBXFileReference; fileEncoding = 4; lastKnownFileType = sourcecode.swift; path = Snackbar.swift; sourceTree = "<group>"; };
		963FBF071D669D14008F8512 /* PageTabBarController.swift */ = {isa = PBXFileReference; fileEncoding = 4; lastKnownFileType = sourcecode.swift; path = PageTabBarController.swift; sourceTree = "<group>"; };
		9658F2161CD6FA4700B902C1 /* IconButton.swift */ = {isa = PBXFileReference; fileEncoding = 4; lastKnownFileType = sourcecode.swift; path = IconButton.swift; sourceTree = "<group>"; };
		966016131CB2ED6C00AAB661 /* Material.framework */ = {isa = PBXFileReference; explicitFileType = wrapper.framework; includeInIndex = 0; path = Material.framework; sourceTree = BUILT_PRODUCTS_DIR; };
		9661222D1D3EC414008BB4CB /* Color.swift */ = {isa = PBXFileReference; fileEncoding = 4; lastKnownFileType = sourcecode.swift; path = Color.swift; sourceTree = "<group>"; };
		966ECF291CF4C20100BB0BDF /* CollectionReusableView.swift */ = {isa = PBXFileReference; fileEncoding = 4; lastKnownFileType = sourcecode.swift; path = CollectionReusableView.swift; sourceTree = "<group>"; };
		96717B0D1DBE6AF600DA84DB /* Capture.swift */ = {isa = PBXFileReference; fileEncoding = 4; lastKnownFileType = sourcecode.swift; path = Capture.swift; sourceTree = "<group>"; };
		96717B0E1DBE6AF600DA84DB /* CaptureController.swift */ = {isa = PBXFileReference; fileEncoding = 4; lastKnownFileType = sourcecode.swift; path = CaptureController.swift; sourceTree = "<group>"; };
		96717B0F1DBE6AF600DA84DB /* CapturePreview.swift */ = {isa = PBXFileReference; fileEncoding = 4; lastKnownFileType = sourcecode.swift; path = CapturePreview.swift; sourceTree = "<group>"; };
		96717B161DBE6B1800DA84DB /* PhotoLibrary.swift */ = {isa = PBXFileReference; fileEncoding = 4; lastKnownFileType = sourcecode.swift; path = PhotoLibrary.swift; sourceTree = "<group>"; };
		96717B171DBE6B1800DA84DB /* PhotoLibraryController.swift */ = {isa = PBXFileReference; fileEncoding = 4; lastKnownFileType = sourcecode.swift; path = PhotoLibraryController.swift; sourceTree = "<group>"; };
		967A48181D0F425A00B8CEB7 /* StatusBarController.swift */ = {isa = PBXFileReference; fileEncoding = 4; lastKnownFileType = sourcecode.swift; path = StatusBarController.swift; sourceTree = "<group>"; };
		968C99461D377849000074FF /* Offset.swift */ = {isa = PBXFileReference; fileEncoding = 4; lastKnownFileType = sourcecode.swift; path = Offset.swift; sourceTree = "<group>"; };
		96A183621E0C6CE200083C30 /* FABMenu.swift */ = {isa = PBXFileReference; fileEncoding = 4; lastKnownFileType = sourcecode.swift; path = FABMenu.swift; sourceTree = "<group>"; };
		96A183641E0C6DD400083C30 /* FABMenuController.swift */ = {isa = PBXFileReference; fileEncoding = 4; lastKnownFileType = sourcecode.swift; path = FABMenuController.swift; sourceTree = "<group>"; };
		96A183661E0C6DE100083C30 /* FABToToolbarController.swift */ = {isa = PBXFileReference; fileEncoding = 4; lastKnownFileType = sourcecode.swift; path = FABToToolbarController.swift; sourceTree = "<group>"; };
		96BCB7581CB40DC500C806FE /* BottomNavigationController.swift */ = {isa = PBXFileReference; fileEncoding = 4; lastKnownFileType = sourcecode.swift; path = BottomNavigationController.swift; sourceTree = "<group>"; };
		96BCB7591CB40DC500C806FE /* BottomTabBar.swift */ = {isa = PBXFileReference; fileEncoding = 4; lastKnownFileType = sourcecode.swift; path = BottomTabBar.swift; sourceTree = "<group>"; };
		96BCB75D1CB40DC500C806FE /* Card.swift */ = {isa = PBXFileReference; fileEncoding = 4; lastKnownFileType = sourcecode.swift; path = Card.swift; sourceTree = "<group>"; };
		96BCB75F1CB40DC500C806FE /* FABButton.swift */ = {isa = PBXFileReference; fileEncoding = 4; lastKnownFileType = sourcecode.swift; path = FABButton.swift; sourceTree = "<group>"; };
		96BCB7601CB40DC500C806FE /* FlatButton.swift */ = {isa = PBXFileReference; fileEncoding = 4; lastKnownFileType = sourcecode.swift; path = FlatButton.swift; sourceTree = "<group>"; };
		96BCB7611CB40DC500C806FE /* Grid.swift */ = {isa = PBXFileReference; fileEncoding = 4; lastKnownFileType = sourcecode.swift; path = Grid.swift; sourceTree = "<group>"; };
		96BCB7621CB40DC500C806FE /* ImageCard.swift */ = {isa = PBXFileReference; fileEncoding = 4; lastKnownFileType = sourcecode.swift; path = ImageCard.swift; sourceTree = "<group>"; };
		96BCB7631CB40DC500C806FE /* Material+Obj-C.swift */ = {isa = PBXFileReference; fileEncoding = 4; lastKnownFileType = sourcecode.swift; path = "Material+Obj-C.swift"; sourceTree = "<group>"; };
		96BCB7641CB40DC500C806FE /* Material+String.swift */ = {isa = PBXFileReference; fileEncoding = 4; lastKnownFileType = sourcecode.swift; path = "Material+String.swift"; sourceTree = "<group>"; };
		96BCB7651CB40DC500C806FE /* Material+UIFont.swift */ = {isa = PBXFileReference; fileEncoding = 4; lastKnownFileType = sourcecode.swift; path = "Material+UIFont.swift"; sourceTree = "<group>"; };
		96BCB76C1CB40DC500C806FE /* Material+UIImage.swift */ = {isa = PBXFileReference; fileEncoding = 4; lastKnownFileType = sourcecode.swift; path = "Material+UIImage.swift"; sourceTree = "<group>"; };
		96BCB76D1CB40DC500C806FE /* Animation.swift */ = {isa = PBXFileReference; fileEncoding = 4; lastKnownFileType = sourcecode.swift; path = Animation.swift; sourceTree = "<group>"; };
		96BCB76F1CB40DC500C806FE /* Border.swift */ = {isa = PBXFileReference; fileEncoding = 4; lastKnownFileType = sourcecode.swift; path = Border.swift; sourceTree = "<group>"; };
		96BCB7701CB40DC500C806FE /* Button.swift */ = {isa = PBXFileReference; fileEncoding = 4; lastKnownFileType = sourcecode.swift; path = Button.swift; sourceTree = "<group>"; };
		96BCB7711CB40DC500C806FE /* CollectionView.swift */ = {isa = PBXFileReference; fileEncoding = 4; lastKnownFileType = sourcecode.swift; path = CollectionView.swift; sourceTree = "<group>"; };
		96BCB7721CB40DC500C806FE /* CollectionViewCell.swift */ = {isa = PBXFileReference; fileEncoding = 4; lastKnownFileType = sourcecode.swift; path = CollectionViewCell.swift; sourceTree = "<group>"; };
		96BCB7751CB40DC500C806FE /* CollectionViewLayout.swift */ = {isa = PBXFileReference; fileEncoding = 4; lastKnownFileType = sourcecode.swift; path = CollectionViewLayout.swift; sourceTree = "<group>"; };
		96BCB7761CB40DC500C806FE /* Color.swift */ = {isa = PBXFileReference; fileEncoding = 4; lastKnownFileType = sourcecode.swift; path = Color.swift; sourceTree = "<group>"; };
		96BCB7771CB40DC500C806FE /* DataSourceItem.swift */ = {isa = PBXFileReference; fileEncoding = 4; lastKnownFileType = sourcecode.swift; path = DataSourceItem.swift; sourceTree = "<group>"; };
		96BCB7781CB40DC500C806FE /* Depth.swift */ = {isa = PBXFileReference; fileEncoding = 4; lastKnownFileType = sourcecode.swift; path = Depth.swift; sourceTree = "<group>"; };
		96BCB7791CB40DC500C806FE /* Device.swift */ = {isa = PBXFileReference; fileEncoding = 4; lastKnownFileType = sourcecode.swift; path = Device.swift; sourceTree = "<group>"; };
		96BCB77A1CB40DC500C806FE /* EdgeInsets.swift */ = {isa = PBXFileReference; fileEncoding = 4; lastKnownFileType = sourcecode.swift; path = EdgeInsets.swift; sourceTree = "<group>"; };
		96BCB77B1CB40DC500C806FE /* Font.swift */ = {isa = PBXFileReference; fileEncoding = 4; lastKnownFileType = sourcecode.swift; path = Font.swift; sourceTree = "<group>"; };
		96BCB77C1CB40DC500C806FE /* Gravity.swift */ = {isa = PBXFileReference; fileEncoding = 4; lastKnownFileType = sourcecode.swift; path = Gravity.swift; sourceTree = "<group>"; };
		96BCB77D1CB40DC500C806FE /* Icon.swift */ = {isa = PBXFileReference; fileEncoding = 4; lastKnownFileType = sourcecode.swift; path = Icon.swift; sourceTree = "<group>"; };
		96BCB7801CB40DC500C806FE /* Layer.swift */ = {isa = PBXFileReference; fileEncoding = 4; lastKnownFileType = sourcecode.swift; path = Layer.swift; sourceTree = "<group>"; };
		96BCB7811CB40DC500C806FE /* Layout.swift */ = {isa = PBXFileReference; fileEncoding = 4; lastKnownFileType = sourcecode.swift; path = Layout.swift; sourceTree = "<group>"; };
<<<<<<< HEAD
		96BCB7821CB40DC500C806FE /* PulseMotion.swift */ = {isa = PBXFileReference; fileEncoding = 4; lastKnownFileType = sourcecode.swift; path = PulseMotion.swift; sourceTree = "<group>"; };
=======
		96BCB7821CB40DC500C806FE /* AnimationPulse.swift */ = {isa = PBXFileReference; fileEncoding = 4; lastKnownFileType = sourcecode.swift; path = AnimationPulse.swift; sourceTree = "<group>"; };
>>>>>>> 3fb84108
		96BCB7841CB40DC500C806FE /* PulseView.swift */ = {isa = PBXFileReference; fileEncoding = 4; lastKnownFileType = sourcecode.swift; path = PulseView.swift; sourceTree = "<group>"; };
		96BCB7851CB40DC500C806FE /* CornerRadius.swift */ = {isa = PBXFileReference; fileEncoding = 4; lastKnownFileType = sourcecode.swift; path = CornerRadius.swift; sourceTree = "<group>"; };
		96BCB7861CB40DC500C806FE /* Shape.swift */ = {isa = PBXFileReference; fileEncoding = 4; lastKnownFileType = sourcecode.swift; path = Shape.swift; sourceTree = "<group>"; };
		96BCB7871CB40DC500C806FE /* InterimSpace.swift */ = {isa = PBXFileReference; fileEncoding = 4; lastKnownFileType = sourcecode.swift; path = InterimSpace.swift; sourceTree = "<group>"; };
		96BCB7881CB40DC500C806FE /* Switch.swift */ = {isa = PBXFileReference; fileEncoding = 4; lastKnownFileType = sourcecode.swift; path = Switch.swift; sourceTree = "<group>"; };
		96BCB7891CB40DC500C806FE /* TableViewCell.swift */ = {isa = PBXFileReference; fileEncoding = 4; lastKnownFileType = sourcecode.swift; path = TableViewCell.swift; sourceTree = "<group>"; };
		96BCB78C1CB40DC500C806FE /* View.swift */ = {isa = PBXFileReference; fileEncoding = 4; lastKnownFileType = sourcecode.swift; path = View.swift; sourceTree = "<group>"; };
		96BCB78E1CB40DC500C806FE /* Menu.swift */ = {isa = PBXFileReference; fileEncoding = 4; indentWidth = 4; lastKnownFileType = sourcecode.swift; path = Menu.swift; sourceTree = "<group>"; tabWidth = 4; };
		96BCB7901CB40DC500C806FE /* NavigationBar.swift */ = {isa = PBXFileReference; fileEncoding = 4; lastKnownFileType = sourcecode.swift; path = NavigationBar.swift; sourceTree = "<group>"; };
		96BCB7911CB40DC500C806FE /* NavigationController.swift */ = {isa = PBXFileReference; fileEncoding = 4; lastKnownFileType = sourcecode.swift; path = NavigationController.swift; sourceTree = "<group>"; };
		96BCB7921CB40DC500C806FE /* NavigationItem.swift */ = {isa = PBXFileReference; fileEncoding = 4; lastKnownFileType = sourcecode.swift; path = NavigationItem.swift; sourceTree = "<group>"; };
		96BCB7931CB40DC500C806FE /* RaisedButton.swift */ = {isa = PBXFileReference; fileEncoding = 4; lastKnownFileType = sourcecode.swift; path = RaisedButton.swift; sourceTree = "<group>"; };
		96BCB7941CB40DC500C806FE /* RobotoFont.swift */ = {isa = PBXFileReference; fileEncoding = 4; lastKnownFileType = sourcecode.swift; path = RobotoFont.swift; sourceTree = "<group>"; };
		96BCB7951CB40DC500C806FE /* SearchBar.swift */ = {isa = PBXFileReference; fileEncoding = 4; lastKnownFileType = sourcecode.swift; path = SearchBar.swift; sourceTree = "<group>"; };
		96BCB7961CB40DC500C806FE /* SearchBarController.swift */ = {isa = PBXFileReference; fileEncoding = 4; lastKnownFileType = sourcecode.swift; path = SearchBarController.swift; sourceTree = "<group>"; };
		96BCB7971CB40DC500C806FE /* NavigationDrawerController.swift */ = {isa = PBXFileReference; fileEncoding = 4; lastKnownFileType = sourcecode.swift; path = NavigationDrawerController.swift; sourceTree = "<group>"; };
		96BCB7981CB40DC500C806FE /* Bar.swift */ = {isa = PBXFileReference; fileEncoding = 4; lastKnownFileType = sourcecode.swift; path = Bar.swift; sourceTree = "<group>"; };
		96BCB7991CB40DC500C806FE /* RootController.swift */ = {isa = PBXFileReference; fileEncoding = 4; lastKnownFileType = sourcecode.swift; path = RootController.swift; sourceTree = "<group>"; };
		96BCB79A1CB40DC500C806FE /* TabBar.swift */ = {isa = PBXFileReference; fileEncoding = 4; lastKnownFileType = sourcecode.swift; path = TabBar.swift; sourceTree = "<group>"; };
		96BCB79C1CB40DC500C806FE /* TextField.swift */ = {isa = PBXFileReference; fileEncoding = 4; lastKnownFileType = sourcecode.swift; path = TextField.swift; sourceTree = "<group>"; };
		96BCB79D1CB40DC500C806FE /* TextStorage.swift */ = {isa = PBXFileReference; fileEncoding = 4; lastKnownFileType = sourcecode.swift; path = TextStorage.swift; sourceTree = "<group>"; };
		96BCB79E1CB40DC500C806FE /* TextView.swift */ = {isa = PBXFileReference; fileEncoding = 4; lastKnownFileType = sourcecode.swift; path = TextView.swift; sourceTree = "<group>"; };
		96BCB79F1CB40DC500C806FE /* Toolbar.swift */ = {isa = PBXFileReference; fileEncoding = 4; lastKnownFileType = sourcecode.swift; path = Toolbar.swift; sourceTree = "<group>"; };
		96BCB7A01CB40DC500C806FE /* ToolbarController.swift */ = {isa = PBXFileReference; fileEncoding = 4; lastKnownFileType = sourcecode.swift; path = ToolbarController.swift; sourceTree = "<group>"; };
		96BCB7EE1CB40DE900C806FE /* Roboto-Bold.ttf */ = {isa = PBXFileReference; lastKnownFileType = file; path = "Roboto-Bold.ttf"; sourceTree = "<group>"; };
		96BCB7EF1CB40DE900C806FE /* Roboto-Light.ttf */ = {isa = PBXFileReference; lastKnownFileType = file; path = "Roboto-Light.ttf"; sourceTree = "<group>"; };
		96BCB7F01CB40DE900C806FE /* Roboto-Medium.ttf */ = {isa = PBXFileReference; lastKnownFileType = file; path = "Roboto-Medium.ttf"; sourceTree = "<group>"; };
		96BCB7F11CB40DE900C806FE /* Roboto-Regular.ttf */ = {isa = PBXFileReference; lastKnownFileType = file; path = "Roboto-Regular.ttf"; sourceTree = "<group>"; };
		96BCB7F21CB40DE900C806FE /* Roboto-Thin.ttf */ = {isa = PBXFileReference; lastKnownFileType = file; path = "Roboto-Thin.ttf"; sourceTree = "<group>"; };
		96C1C8801D42C62800E6608F /* Material+Array.swift */ = {isa = PBXFileReference; fileEncoding = 4; lastKnownFileType = sourcecode.swift; path = "Material+Array.swift"; sourceTree = "<group>"; };
		96D88BFC1C1328D800B91418 /* Info.plist */ = {isa = PBXFileReference; fileEncoding = 4; lastKnownFileType = text.plist.xml; path = Info.plist; sourceTree = "<group>"; };
		96D88BFD1C1328D800B91418 /* LICENSE */ = {isa = PBXFileReference; fileEncoding = 4; lastKnownFileType = text; path = LICENSE; sourceTree = "<group>"; };
		96D88C091C1328D800B91418 /* Material.h */ = {isa = PBXFileReference; fileEncoding = 4; lastKnownFileType = sourcecode.c.h; path = Material.h; sourceTree = "<group>"; };
		96E3C3931D397AE90086A024 /* Material+UIView.swift */ = {isa = PBXFileReference; fileEncoding = 4; lastKnownFileType = sourcecode.swift; path = "Material+UIView.swift"; sourceTree = "<group>"; };
<<<<<<< HEAD
		96E3C39D1D3A1D0C0086A024 /* MotionAnimation.swift */ = {isa = PBXFileReference; fileEncoding = 4; lastKnownFileType = sourcecode.swift; path = MotionAnimation.swift; sourceTree = "<group>"; };
=======
		96E3C39D1D3A1D0C0086A024 /* AnimationBasic.swift */ = {isa = PBXFileReference; fileEncoding = 4; lastKnownFileType = sourcecode.swift; path = AnimationBasic.swift; sourceTree = "<group>"; };
>>>>>>> 3fb84108
		96F1DC871D654FDF0025F925 /* Material+CALayer.swift */ = {isa = PBXFileReference; fileEncoding = 4; lastKnownFileType = sourcecode.swift; path = "Material+CALayer.swift"; sourceTree = "<group>"; };
/* End PBXFileReference section */

/* Begin PBXFrameworksBuildPhase section */
		963832321B88DFD80015F710 /* Frameworks */ = {
			isa = PBXFrameworksBuildPhase;
			buildActionMask = 2147483647;
			files = (
			);
			runOnlyForDeploymentPostprocessing = 0;
		};
		9660160F1CB2ED6C00AAB661 /* Frameworks */ = {
			isa = PBXFrameworksBuildPhase;
			buildActionMask = 2147483647;
			files = (
			);
			runOnlyForDeploymentPostprocessing = 0;
		};
/* End PBXFrameworksBuildPhase section */

/* Begin PBXGroup section */
		9602F00C1DA1163000F3FB79 /* Grid */ = {
			isa = PBXGroup;
			children = (
				96BCB7611CB40DC500C806FE /* Grid.swift */,
			);
			name = Grid;
			sourceTree = "<group>";
		};
		96090B031D9D709E00709CA6 /* TextField */ = {
			isa = PBXGroup;
			children = (
				96BCB79C1CB40DC500C806FE /* TextField.swift */,
				961F18E71CD93E3E008927C5 /* ErrorTextField.swift */,
			);
			name = TextField;
			sourceTree = "<group>";
		};
		9617306E1E16EFE300A9A297 /* BottomSheet */ = {
			isa = PBXGroup;
			children = (
				961730711E16F00C00A9A297 /* BottomSheetController.swift */,
			);
			name = BottomSheet;
			sourceTree = "<group>";
		};
		961DED441DCC40AC00F425B6 /* Editor */ = {
			isa = PBXGroup;
			children = (
				961DED451DCC40C500F425B6 /* Editor.swift */,
				961DED4A1DCC546100F425B6 /* EditorController.swift */,
			);
			name = Editor;
			sourceTree = "<group>";
		};
		961E6BDD1DDA2A7E004E6C93 /* Application */ = {
			isa = PBXGroup;
			children = (
				961E6BDE1DDA2A95004E6C93 /* Application.swift */,
			);
			name = Application;
			sourceTree = "<group>";
		};
		961E6BE01DDA2ADD004E6C93 /* Screen */ = {
			isa = PBXGroup;
			children = (
				961E6BE11DDA2AF3004E6C93 /* Screen.swift */,
			);
			name = Screen;
			sourceTree = "<group>";
		};
		961E6BEF1DDA4B04004E6C93 /* NavigationDrawer */ = {
			isa = PBXGroup;
			children = (
				96BCB7971CB40DC500C806FE /* NavigationDrawerController.swift */,
			);
			name = NavigationDrawer;
			sourceTree = "<group>";
		};
		96230AB61D6A51FD00AF47DC /* Divider */ = {
			isa = PBXGroup;
			children = (
				96230AB71D6A520C00AF47DC /* Divider.swift */,
			);
			name = Divider;
			sourceTree = "<group>";
		};
		96264BE41D833C8400576F37 /* Bar */ = {
			isa = PBXGroup;
			children = (
				96BCB7981CB40DC500C806FE /* Bar.swift */,
			);
			name = Bar;
			sourceTree = "<group>";
		};
		9626CA951DAB5370003E2611 /* Root */ = {
			isa = PBXGroup;
			children = (
				9626CA961DAB53A8003E2611 /* Display.swift */,
				96BCB7991CB40DC500C806FE /* RootController.swift */,
			);
			name = Root;
			sourceTree = "<group>";
		};
		9626CBCC1DADA5F1003E2611 /* Height */ = {
			isa = PBXGroup;
			children = (
				9626CB9A1DAD3D1D003E2611 /* HeightPreset.swift */,
			);
			name = Height;
			sourceTree = "<group>";
		};
		962DDD071D6FBBB7001C307C /* Page */ = {
			isa = PBXGroup;
			children = (
				963FBF071D669D14008F8512 /* PageTabBarController.swift */,
			);
			name = Page;
			sourceTree = "<group>";
		};
		962DDD081D6FBBD0001C307C /* BottomTabBar */ = {
			isa = PBXGroup;
			children = (
				96BCB7591CB40DC500C806FE /* BottomTabBar.swift */,
				96BCB7581CB40DC500C806FE /* BottomNavigationController.swift */,
			);
			name = BottomTabBar;
			sourceTree = "<group>";
		};
		96328B8F1E05B69A009A4C90 /* Reminders */ = {
			isa = PBXGroup;
			children = (
				96328B901E05B6B5009A4C90 /* Reminders.swift */,
				96328B921E05B6E5009A4C90 /* RemindersController.swift */,
			);
			name = Reminders;
			sourceTree = "<group>";
		};
		96328B9A1E05C135009A4C90 /* Data */ = {
			isa = PBXGroup;
			children = (
				96BCB7771CB40DC500C806FE /* DataSourceItem.swift */,
			);
			name = Data;
			sourceTree = "<group>";
		};
		9638322C1B88DFD80015F710 = {
			isa = PBXGroup;
			children = (
				96D88BF41C1328D800B91418 /* Sources */,
				963832371B88DFD80015F710 /* Products */,
			);
			sourceTree = "<group>";
		};
		963832371B88DFD80015F710 /* Products */ = {
			isa = PBXGroup;
			children = (
				963832361B88DFD80015F710 /* Material.framework */,
				966016131CB2ED6C00AAB661 /* Material.framework */,
			);
			name = Products;
			sourceTree = "<group>";
		};
		963FBEFB1D6694E8008F8512 /* Snackbar */ = {
			isa = PBXGroup;
			children = (
				963FBEFC1D669510008F8512 /* Snackbar.swift */,
				961EFC571D738FF600E84652 /* SnackbarController.swift */,
			);
			name = Snackbar;
			sourceTree = "<group>";
		};
		963FBF001D66964F008F8512 /* Toolbar */ = {
			isa = PBXGroup;
			children = (
				96BCB79F1CB40DC500C806FE /* Toolbar.swift */,
				96BCB7A01CB40DC500C806FE /* ToolbarController.swift */,
			);
			name = Toolbar;
			sourceTree = "<group>";
		};
		963FBF011D6696AB008F8512 /* TabBar */ = {
			isa = PBXGroup;
			children = (
				96BCB79A1CB40DC500C806FE /* TabBar.swift */,
			);
			name = TabBar;
			sourceTree = "<group>";
		};
		963FBF021D6696D0008F8512 /* Menu */ = {
			isa = PBXGroup;
			children = (
				96BCB78E1CB40DC500C806FE /* Menu.swift */,
				96A183621E0C6CE200083C30 /* FABMenu.swift */,
				96A183641E0C6DD400083C30 /* FABMenuController.swift */,
				96A183661E0C6DE100083C30 /* FABToToolbarController.swift */,
			);
			name = Menu;
			sourceTree = "<group>";
		};
		963FBF031D6696EF008F8512 /* SearchBar */ = {
			isa = PBXGroup;
			children = (
				96BCB7951CB40DC500C806FE /* SearchBar.swift */,
				96BCB7961CB40DC500C806FE /* SearchBarController.swift */,
			);
			name = SearchBar;
			sourceTree = "<group>";
		};
		9661222C1D3EC414008BB4CB /* macOS */ = {
			isa = PBXGroup;
			children = (
				9661222F1D3EC419008BB4CB /* Color */,
			);
			path = macOS;
			sourceTree = "<group>";
		};
		9661222F1D3EC419008BB4CB /* Color */ = {
			isa = PBXGroup;
			children = (
				9661222D1D3EC414008BB4CB /* Color.swift */,
			);
			name = Color;
			sourceTree = "<group>";
		};
		966ECF2B1CF4C21B00BB0BDF /* Table */ = {
			isa = PBXGroup;
			children = (
				96BCB7891CB40DC500C806FE /* TableViewCell.swift */,
				96328B961E05C0BB009A4C90 /* TableView.swift */,
				96328B981E05C0CE009A4C90 /* TableViewController.swift */,
			);
			name = Table;
			sourceTree = "<group>";
		};
		96717B0C1DBE6AF600DA84DB /* Capture */ = {
			isa = PBXGroup;
			children = (
				96717B0D1DBE6AF600DA84DB /* Capture.swift */,
				96717B0F1DBE6AF600DA84DB /* CapturePreview.swift */,
				96717B0E1DBE6AF600DA84DB /* CaptureController.swift */,
			);
			path = Capture;
			sourceTree = "<group>";
		};
		96717B151DBE6B1800DA84DB /* Photos */ = {
			isa = PBXGroup;
			children = (
				96717B161DBE6B1800DA84DB /* PhotoLibrary.swift */,
				96717B171DBE6B1800DA84DB /* PhotoLibraryController.swift */,
			);
			path = Photos;
			sourceTree = "<group>";
		};
		967A48171D0F424B00B8CEB7 /* StatusBar */ = {
			isa = PBXGroup;
			children = (
				967A48181D0F425A00B8CEB7 /* StatusBarController.swift */,
			);
			name = StatusBar;
			sourceTree = "<group>";
		};
		968C99421D36EC9E000074FF /* Switch */ = {
			isa = PBXGroup;
			children = (
				96BCB7881CB40DC500C806FE /* Switch.swift */,
			);
			name = Switch;
			sourceTree = "<group>";
		};
		96BCB7571CB40DC500C806FE /* iOS */ = {
			isa = PBXGroup;
			children = (
				96BCB8091CB4107700C806FE /* Animation */,
				961E6BDD1DDA2A7E004E6C93 /* Application */,
				96264BE41D833C8400576F37 /* Bar */,
				9617306E1E16EFE300A9A297 /* BottomSheet */,
				962DDD081D6FBBD0001C307C /* BottomTabBar */,
				96BCB8031CB40F4B00C806FE /* Button */,
				96BCB8021CB40F3B00C806FE /* Card */,
				96717B0C1DBE6AF600DA84DB /* Capture */,
				96BCB8051CB40F9C00C806FE /* Collection */,
				96BCB8001CB40F0300C806FE /* Color */,
				96328B9A1E05C135009A4C90 /* Data */,
				96BCB80B1CB410CC00C806FE /* Device */,
				96230AB61D6A51FD00AF47DC /* Divider */,
				961DED441DCC40AC00F425B6 /* Editor */,
				96BCB80A1CB410A100C806FE /* Extension */,
				96BCB8071CB4101C00C806FE /* Font */,
				9602F00C1DA1163000F3FB79 /* Grid */,
				9626CBCC1DADA5F1003E2611 /* Height */,
				96BCB8081CB4105E00C806FE /* Icon */,
				96BCB80D1CB410FD00C806FE /* Layer */,
				96BCB8041CB40F6C00C806FE /* Layout */,
				963FBF021D6696D0008F8512 /* Menu */,
				96BCB8011CB40F1700C806FE /* Navigation */,
				961E6BEF1DDA4B04004E6C93 /* NavigationDrawer */,
				962DDD071D6FBBB7001C307C /* Page */,
				96717B151DBE6B1800DA84DB /* Photos */,
				96328B8F1E05B69A009A4C90 /* Reminders */,
				9626CA951DAB5370003E2611 /* Root */,
				961E6BE01DDA2ADD004E6C93 /* Screen */,
				963FBF031D6696EF008F8512 /* SearchBar */,
				963FBEFB1D6694E8008F8512 /* Snackbar */,
				967A48171D0F424B00B8CEB7 /* StatusBar */,
				968C99421D36EC9E000074FF /* Switch */,
				963FBF011D6696AB008F8512 /* TabBar */,
				966ECF2B1CF4C21B00BB0BDF /* Table */,
				96090B031D9D709E00709CA6 /* TextField */,
				96BCB80E1CB4110E00C806FE /* TextView */,
				963FBF001D66964F008F8512 /* Toolbar */,
				96BCB8061CB40FD000C806FE /* Type */,
				96BCB80C1CB410DD00C806FE /* View */,
			);
			path = iOS;
			sourceTree = "<group>";
		};
		96BCB7EC1CB40DE900C806FE /* Font */ = {
			isa = PBXGroup;
			children = (
				96BCB7ED1CB40DE900C806FE /* Roboto */,
			);
			path = Font;
			sourceTree = "<group>";
		};
		96BCB7ED1CB40DE900C806FE /* Roboto */ = {
			isa = PBXGroup;
			children = (
				96BCB7EE1CB40DE900C806FE /* Roboto-Bold.ttf */,
				96BCB7EF1CB40DE900C806FE /* Roboto-Light.ttf */,
				96BCB7F01CB40DE900C806FE /* Roboto-Medium.ttf */,
				96BCB7F11CB40DE900C806FE /* Roboto-Regular.ttf */,
				96BCB7F21CB40DE900C806FE /* Roboto-Thin.ttf */,
			);
			path = Roboto;
			sourceTree = "<group>";
		};
		96BCB8001CB40F0300C806FE /* Color */ = {
			isa = PBXGroup;
			children = (
				96BCB7761CB40DC500C806FE /* Color.swift */,
			);
			name = Color;
			sourceTree = "<group>";
		};
		96BCB8011CB40F1700C806FE /* Navigation */ = {
			isa = PBXGroup;
			children = (
				96BCB7901CB40DC500C806FE /* NavigationBar.swift */,
				96BCB7911CB40DC500C806FE /* NavigationController.swift */,
				96BCB7921CB40DC500C806FE /* NavigationItem.swift */,
			);
			name = Navigation;
			sourceTree = "<group>";
		};
		96BCB8021CB40F3B00C806FE /* Card */ = {
			isa = PBXGroup;
			children = (
				96BCB75D1CB40DC500C806FE /* Card.swift */,
				96BCB7621CB40DC500C806FE /* ImageCard.swift */,
				9631A7C01D95E3AC00CFB109 /* PresenterCard.swift */,
				961730591E145DE900A9A297 /* CollectionViewCard.swift */,
			);
			name = Card;
			sourceTree = "<group>";
		};
		96BCB8031CB40F4B00C806FE /* Button */ = {
			isa = PBXGroup;
			children = (
				96BCB7701CB40DC500C806FE /* Button.swift */,
				96BCB75F1CB40DC500C806FE /* FABButton.swift */,
				96BCB7601CB40DC500C806FE /* FlatButton.swift */,
				96BCB7931CB40DC500C806FE /* RaisedButton.swift */,
				9658F2161CD6FA4700B902C1 /* IconButton.swift */,
			);
			name = Button;
			sourceTree = "<group>";
		};
		96BCB8041CB40F6C00C806FE /* Layout */ = {
			isa = PBXGroup;
			children = (
				96BCB7811CB40DC500C806FE /* Layout.swift */,
			);
			name = Layout;
			sourceTree = "<group>";
		};
		96BCB8051CB40F9C00C806FE /* Collection */ = {
			isa = PBXGroup;
			children = (
				96BCB7721CB40DC500C806FE /* CollectionViewCell.swift */,
				966ECF291CF4C20100BB0BDF /* CollectionReusableView.swift */,
				96BCB7711CB40DC500C806FE /* CollectionView.swift */,
				96BCB7751CB40DC500C806FE /* CollectionViewLayout.swift */,
				96328B791E020A41009A4C90 /* CollectionViewController.swift */,
			);
			name = Collection;
			sourceTree = "<group>";
		};
		96BCB8061CB40FD000C806FE /* Type */ = {
			isa = PBXGroup;
			children = (
				96BCB76F1CB40DC500C806FE /* Border.swift */,
				96BCB7871CB40DC500C806FE /* InterimSpace.swift */,
				96BCB7781CB40DC500C806FE /* Depth.swift */,
				96BCB77A1CB40DC500C806FE /* EdgeInsets.swift */,
				96BCB77C1CB40DC500C806FE /* Gravity.swift */,
				96BCB7851CB40DC500C806FE /* CornerRadius.swift */,
				96BCB7861CB40DC500C806FE /* Shape.swift */,
				968C99461D377849000074FF /* Offset.swift */,
			);
			name = Type;
			sourceTree = "<group>";
		};
		96BCB8071CB4101C00C806FE /* Font */ = {
			isa = PBXGroup;
			children = (
				96BCB77B1CB40DC500C806FE /* Font.swift */,
				96BCB7941CB40DC500C806FE /* RobotoFont.swift */,
				9628645E1D540AF300690B69 /* DynamicFontType.swift */,
			);
			name = Font;
			sourceTree = "<group>";
		};
		96BCB8081CB4105E00C806FE /* Icon */ = {
			isa = PBXGroup;
			children = (
				96BCB77D1CB40DC500C806FE /* Icon.swift */,
			);
			name = Icon;
			sourceTree = "<group>";
		};
		96BCB8091CB4107700C806FE /* Animation */ = {
			isa = PBXGroup;
			children = (
<<<<<<< HEAD
				96BCB76D1CB40DC500C806FE /* Motion.swift */,
				96E3C39D1D3A1D0C0086A024 /* MotionAnimation.swift */,
				96BCB7821CB40DC500C806FE /* PulseMotion.swift */,
				961730351E0E156400A9A297 /* SpringMotion.swift */,
=======
				96BCB76D1CB40DC500C806FE /* Animation.swift */,
				96E3C39D1D3A1D0C0086A024 /* AnimationBasic.swift */,
				96BCB7821CB40DC500C806FE /* AnimationPulse.swift */,
>>>>>>> 3fb84108
			);
			name = Animation;
			sourceTree = "<group>";
		};
		96BCB80A1CB410A100C806FE /* Extension */ = {
			isa = PBXGroup;
			children = (
				96BCB7631CB40DC500C806FE /* Material+Obj-C.swift */,
				96E3C3931D397AE90086A024 /* Material+UIView.swift */,
				96F1DC871D654FDF0025F925 /* Material+CALayer.swift */,
				96BCB7641CB40DC500C806FE /* Material+String.swift */,
				96BCB7651CB40DC500C806FE /* Material+UIFont.swift */,
				96BCB76C1CB40DC500C806FE /* Material+UIImage.swift */,
				96C1C8801D42C62800E6608F /* Material+Array.swift */,
				962864591D53FE3E00690B69 /* Material+UIWindow.swift */,
			);
			name = Extension;
			sourceTree = "<group>";
		};
		96BCB80B1CB410CC00C806FE /* Device */ = {
			isa = PBXGroup;
			children = (
				96BCB7791CB40DC500C806FE /* Device.swift */,
			);
			name = Device;
			sourceTree = "<group>";
		};
		96BCB80C1CB410DD00C806FE /* View */ = {
			isa = PBXGroup;
			children = (
				96BCB78C1CB40DC500C806FE /* View.swift */,
				96BCB7841CB40DC500C806FE /* PulseView.swift */,
			);
			name = View;
			sourceTree = "<group>";
		};
		96BCB80D1CB410FD00C806FE /* Layer */ = {
			isa = PBXGroup;
			children = (
				96BCB7801CB40DC500C806FE /* Layer.swift */,
			);
			name = Layer;
			sourceTree = "<group>";
		};
		96BCB80E1CB4110E00C806FE /* TextView */ = {
			isa = PBXGroup;
			children = (
				961276621DCD8B1800A7D920 /* CharacterAttribute.swift */,
				96BCB79D1CB40DC500C806FE /* TextStorage.swift */,
				96BCB79E1CB40DC500C806FE /* TextView.swift */,
			);
			name = TextView;
			sourceTree = "<group>";
		};
		96D88BF41C1328D800B91418 /* Sources */ = {
			isa = PBXGroup;
			children = (
				96D88BFD1C1328D800B91418 /* LICENSE */,
				96D88BFC1C1328D800B91418 /* Info.plist */,
				96D88C091C1328D800B91418 /* Material.h */,
				96334EF51C8B84660083986B /* Assets.xcassets */,
				96BCB7EC1CB40DE900C806FE /* Font */,
				96BCB7571CB40DC500C806FE /* iOS */,
				9661222C1D3EC414008BB4CB /* macOS */,
			);
			path = Sources;
			sourceTree = "<group>";
		};
/* End PBXGroup section */

/* Begin PBXHeadersBuildPhase section */
		963832331B88DFD80015F710 /* Headers */ = {
			isa = PBXHeadersBuildPhase;
			buildActionMask = 2147483647;
			files = (
				96D88C321C1328D800B91418 /* Material.h in Headers */,
<<<<<<< HEAD
				96BCB8111CB4115200C806FE /* Motion.swift in Headers */,
				96BCB8141CB4115200C806FE /* PulseMotion.swift in Headers */,
				96BCB8151CB4115200C806FE /* FABButton.swift in Headers */,
=======
				96BCB8111CB4115200C806FE /* Animation.swift in Headers */,
				96BCB8141CB4115200C806FE /* AnimationPulse.swift in Headers */,
				96BCB8151CB4115200C806FE /* FabButton.swift in Headers */,
>>>>>>> 3fb84108
				96BCB8161CB4115200C806FE /* FlatButton.swift in Headers */,
				96BCB8171CB4115200C806FE /* Button.swift in Headers */,
				96BCB8181CB4115200C806FE /* RaisedButton.swift in Headers */,
				96BCB81E1CB4115200C806FE /* DataSourceItem.swift in Headers */,
				96BCB81F1CB4115200C806FE /* CollectionView.swift in Headers */,
				96BCB8201CB4115200C806FE /* CollectionViewCell.swift in Headers */,
				96BCB8231CB4115200C806FE /* CollectionViewLayout.swift in Headers */,
				96BCB8241CB4115200C806FE /* TableViewCell.swift in Headers */,
				96BCB8251CB4115200C806FE /* Color.swift in Headers */,
				96BCB8261CB4115200C806FE /* Device.swift in Headers */,
				96BCB8271CB4115200C806FE /* Material+Obj-C.swift in Headers */,
				96BCB8281CB4115200C806FE /* Material+String.swift in Headers */,
				96BCB8291CB4115200C806FE /* Material+UIFont.swift in Headers */,
				96BCB8301CB4115200C806FE /* Material+UIImage.swift in Headers */,
				96BCB8311CB4115200C806FE /* Font.swift in Headers */,
				96BCB8321CB4115200C806FE /* RobotoFont.swift in Headers */,
				96BCB8331CB4115200C806FE /* Icon.swift in Headers */,
				96BCB8341CB4115200C806FE /* Layer.swift in Headers */,
				96BCB8361CB4115200C806FE /* Grid.swift in Headers */,
				96BCB8371CB4115200C806FE /* Layout.swift in Headers */,
				96BCB83B1CB4115200C806FE /* NavigationDrawerController.swift in Headers */,
				96BCB83C1CB4115200C806FE /* Bar.swift in Headers */,
				96BCB83D1CB4115200C806FE /* RootController.swift in Headers */,
				96BCB83F1CB4115200C806FE /* Menu.swift in Headers */,
				96BCB8441CB4115200C806FE /* BottomNavigationController.swift in Headers */,
				96BCB8451CB4115200C806FE /* BottomTabBar.swift in Headers */,
				96BCB8461CB4115200C806FE /* NavigationBar.swift in Headers */,
				96BCB8471CB4115200C806FE /* NavigationController.swift in Headers */,
				96BCB8481CB4115200C806FE /* NavigationItem.swift in Headers */,
				96BCB84A1CB4115200C806FE /* TextField.swift in Headers */,
				96BCB84B1CB4115200C806FE /* TextStorage.swift in Headers */,
				96BCB84C1CB4115200C806FE /* TextView.swift in Headers */,
				96BCB84D1CB4115200C806FE /* Border.swift in Headers */,
				96BCB84E1CB4115200C806FE /* InterimSpace.swift in Headers */,
				96BCB84F1CB4115200C806FE /* Depth.swift in Headers */,
				96BCB8501CB4115200C806FE /* EdgeInsets.swift in Headers */,
				96BCB8511CB4115200C806FE /* Gravity.swift in Headers */,
				96BCB8521CB4115200C806FE /* CornerRadius.swift in Headers */,
				96BCB8531CB4115200C806FE /* Shape.swift in Headers */,
				96BCB8551CB4115200C806FE /* PulseView.swift in Headers */,
				96BCB8561CB4115200C806FE /* Switch.swift in Headers */,
				96BCB8571CB4115200C806FE /* View.swift in Headers */,
				96E3C3951D3A1CC20086A024 /* IconButton.swift in Headers */,
				96E3C3961D3A1CC20086A024 /* CollectionReusableView.swift in Headers */,
				96E3C3971D3A1CC20086A024 /* Material+UIView.swift in Headers */,
				96E3C3991D3A1CC20086A024 /* StatusBarController.swift in Headers */,
				96E3C39A1D3A1CC20086A024 /* ErrorTextField.swift in Headers */,
				96E3C39C1D3A1CC20086A024 /* Offset.swift in Headers */,
<<<<<<< HEAD
				9697F7BC1D8F2572004741EC /* MotionAnimation.swift in Headers */,
=======
				9697F7BC1D8F2572004741EC /* AnimationBasic.swift in Headers */,
>>>>>>> 3fb84108
				9697F7BF1D8F2572004741EC /* Divider.swift in Headers */,
				9697F7C01D8F2572004741EC /* Material+CALayer.swift in Headers */,
				9697F7C11D8F2572004741EC /* Material+Array.swift in Headers */,
				9697F7C21D8F2572004741EC /* Material+UIWindow.swift in Headers */,
				9697F7C31D8F2572004741EC /* DynamicFontType.swift in Headers */,
				9697F7CB1D8F2573004741EC /* Snackbar.swift in Headers */,
				9697F7CC1D8F2573004741EC /* SnackbarController.swift in Headers */,
				9617B07D1DFCA8CF00410F8F /* Application.swift in Headers */,
				9617B07E1DFCA8CF00410F8F /* Card.swift in Headers */,
				9617B07F1DFCA8CF00410F8F /* ImageCard.swift in Headers */,
				9617B0801DFCA8CF00410F8F /* PresenterCard.swift in Headers */,
				9617B0811DFCA8CF00410F8F /* Capture.swift in Headers */,
				9617B0821DFCA8CF00410F8F /* CapturePreview.swift in Headers */,
				9617B0831DFCA8CF00410F8F /* CaptureController.swift in Headers */,
				9617B0841DFCA8CF00410F8F /* Editor.swift in Headers */,
				9617B0851DFCA8CF00410F8F /* EditorController.swift in Headers */,
				9617B0861DFCA8CF00410F8F /* HeightPreset.swift in Headers */,
				9617B0871DFCA8CF00410F8F /* PageTabBarController.swift in Headers */,
				9617B0881DFCA8CF00410F8F /* PhotoLibrary.swift in Headers */,
				9617B0891DFCA8CF00410F8F /* PhotoLibraryController.swift in Headers */,
				9617B08A1DFCA8CF00410F8F /* Display.swift in Headers */,
				9617B08B1DFCA8CF00410F8F /* Screen.swift in Headers */,
				9617B08C1DFCA8CF00410F8F /* SearchBar.swift in Headers */,
				9617B08D1DFCA8CF00410F8F /* SearchBarController.swift in Headers */,
				9617B08E1DFCA8CF00410F8F /* TabBar.swift in Headers */,
				9617B08F1DFCA8CF00410F8F /* CharacterAttribute.swift in Headers */,
				9617B0901DFCA8CF00410F8F /* Toolbar.swift in Headers */,
				9617B0911DFCA8CF00410F8F /* ToolbarController.swift in Headers */,
				96328B9B1E05C24E009A4C90 /* CollectionViewController.swift in Headers */,
				96328B9C1E05C24E009A4C90 /* Reminders.swift in Headers */,
				96328B9D1E05C24E009A4C90 /* RemindersController.swift in Headers */,
				96328B9E1E05C24E009A4C90 /* TableView.swift in Headers */,
				96328B9F1E05C24E009A4C90 /* TableViewController.swift in Headers */,
				961409AF1E43D15C00E7BA99 /* BottomSheetController.swift in Headers */,
				961409B01E43D15C00E7BA99 /* CollectionViewCard.swift in Headers */,
				961409B11E43D15C00E7BA99 /* FABMenu.swift in Headers */,
				961409B21E43D15C00E7BA99 /* FABMenuController.swift in Headers */,
				961409B31E43D15C00E7BA99 /* FABToToolbarController.swift in Headers */,
				961409B41E43D15C00E7BA99 /* SpringMotion.swift in Headers */,
			);
			runOnlyForDeploymentPostprocessing = 0;
		};
		966016101CB2ED6C00AAB661 /* Headers */ = {
			isa = PBXHeadersBuildPhase;
			buildActionMask = 2147483647;
			files = (
				9660162A1CB2F04E00AAB661 /* Material.h in Headers */,
				9697F7CD1D8F2582004741EC /* Color.swift in Headers */,
			);
			runOnlyForDeploymentPostprocessing = 0;
		};
/* End PBXHeadersBuildPhase section */

/* Begin PBXNativeTarget section */
		963832351B88DFD80015F710 /* Material iOS */ = {
			isa = PBXNativeTarget;
			buildConfigurationList = 9638324C1B88DFD80015F710 /* Build configuration list for PBXNativeTarget "Material iOS" */;
			buildPhases = (
				963832311B88DFD80015F710 /* Sources */,
				963832321B88DFD80015F710 /* Frameworks */,
				963832331B88DFD80015F710 /* Headers */,
				963832341B88DFD80015F710 /* Resources */,
			);
			buildRules = (
			);
			dependencies = (
			);
			name = "Material iOS";
			productName = FocusKit;
			productReference = 963832361B88DFD80015F710 /* Material.framework */;
			productType = "com.apple.product-type.framework";
		};
		966016121CB2ED6C00AAB661 /* Material macOS */ = {
			isa = PBXNativeTarget;
			buildConfigurationList = 966016241CB2ED6C00AAB661 /* Build configuration list for PBXNativeTarget "Material macOS" */;
			buildPhases = (
				9660160E1CB2ED6C00AAB661 /* Sources */,
				9660160F1CB2ED6C00AAB661 /* Frameworks */,
				966016101CB2ED6C00AAB661 /* Headers */,
				966016111CB2ED6C00AAB661 /* Resources */,
			);
			buildRules = (
			);
			dependencies = (
			);
			name = "Material macOS";
			productName = "Material OSX";
			productReference = 966016131CB2ED6C00AAB661 /* Material.framework */;
			productType = "com.apple.product-type.framework";
		};
/* End PBXNativeTarget section */

/* Begin PBXProject section */
		9638322D1B88DFD80015F710 /* Project object */ = {
			isa = PBXProject;
			attributes = {
				LastSwiftMigration = 0710;
				LastSwiftUpdateCheck = 0730;
				LastUpgradeCheck = 0800;
				ORGANIZATIONNAME = "CosmicMind, Inc.";
				TargetAttributes = {
					963832351B88DFD80015F710 = {
						CreatedOnToolsVersion = 6.4;
						DevelopmentTeam = 9Z76XCNLGL;
						DevelopmentTeamName = "CosmicMind Inc.";
						LastSwiftMigration = 0800;
						ProvisioningStyle = Manual;
					};
					966016121CB2ED6C00AAB661 = {
						CreatedOnToolsVersion = 7.3;
						LastSwiftMigration = 0800;
						ProvisioningStyle = Automatic;
					};
				};
			};
			buildConfigurationList = 963832301B88DFD80015F710 /* Build configuration list for PBXProject "Material" */;
			compatibilityVersion = "Xcode 3.2";
			developmentRegion = English;
			hasScannedForEncodings = 0;
			knownRegions = (
				en,
			);
			mainGroup = 9638322C1B88DFD80015F710;
			productRefGroup = 963832371B88DFD80015F710 /* Products */;
			projectDirPath = "";
			projectRoot = "";
			targets = (
				963832351B88DFD80015F710 /* Material iOS */,
				966016121CB2ED6C00AAB661 /* Material macOS */,
			);
		};
/* End PBXProject section */

/* Begin PBXResourcesBuildPhase section */
		963832341B88DFD80015F710 /* Resources */ = {
			isa = PBXResourcesBuildPhase;
			buildActionMask = 2147483647;
			files = (
				96334EF61C8B84660083986B /* Assets.xcassets in Resources */,
				96BCB7F71CB40DE900C806FE /* Roboto-Medium.ttf in Resources */,
				96BCB7F31CB40DE900C806FE /* Roboto-Bold.ttf in Resources */,
				96BCB7FB1CB40DE900C806FE /* Roboto-Thin.ttf in Resources */,
				96BCB7F91CB40DE900C806FE /* Roboto-Regular.ttf in Resources */,
				96BCB7F51CB40DE900C806FE /* Roboto-Light.ttf in Resources */,
			);
			runOnlyForDeploymentPostprocessing = 0;
		};
		966016111CB2ED6C00AAB661 /* Resources */ = {
			isa = PBXResourcesBuildPhase;
			buildActionMask = 2147483647;
			files = (
				96BCB8591CB4118E00C806FE /* Assets.xcassets in Resources */,
				96BCB7F61CB40DE900C806FE /* Roboto-Light.ttf in Resources */,
				96BCB7F41CB40DE900C806FE /* Roboto-Bold.ttf in Resources */,
				96BCB7FA1CB40DE900C806FE /* Roboto-Regular.ttf in Resources */,
				96BCB7FC1CB40DE900C806FE /* Roboto-Thin.ttf in Resources */,
				96BCB7F81CB40DE900C806FE /* Roboto-Medium.ttf in Resources */,
			);
			runOnlyForDeploymentPostprocessing = 0;
		};
/* End PBXResourcesBuildPhase section */

/* Begin PBXSourcesBuildPhase section */
		963832311B88DFD80015F710 /* Sources */ = {
			isa = PBXSourcesBuildPhase;
			buildActionMask = 2147483647;
			files = (
				965E81231DD4D7C800D61E4B /* BottomTabBar.swift in Sources */,
				965E81241DD4D7C800D61E4B /* Editor.swift in Sources */,
				965E81251DD4D7C800D61E4B /* EditorController.swift in Sources */,
				961E6BE21DDA2AF3004E6C93 /* Screen.swift in Sources */,
				965E81261DD4D7C800D61E4B /* CharacterAttribute.swift in Sources */,
				965E80FF1DD4D5C800D61E4B /* BottomNavigationController.swift in Sources */,
				965E81001DD4D5C800D61E4B /* Capture.swift in Sources */,
				965E81011DD4D5C800D61E4B /* CapturePreview.swift in Sources */,
				965E81021DD4D5C800D61E4B /* CaptureController.swift in Sources */,
				965E81031DD4D5C800D61E4B /* CollectionView.swift in Sources */,
				965E81041DD4D5C800D61E4B /* CollectionViewCell.swift in Sources */,
				965E81071DD4D5C800D61E4B /* CollectionViewLayout.swift in Sources */,
				961730361E0E156400A9A297 /* SpringMotion.swift in Sources */,
				965E81081DD4D5C800D61E4B /* CollectionReusableView.swift in Sources */,
				965E81091DD4D5C800D61E4B /* DataSourceItem.swift in Sources */,
				965E810A1DD4D5C800D61E4B /* Font.swift in Sources */,
				965E810B1DD4D5C800D61E4B /* RobotoFont.swift in Sources */,
				965E810C1DD4D5C800D61E4B /* DynamicFontType.swift in Sources */,
				965E810D1DD4D5C800D61E4B /* Menu.swift in Sources */,
				96A183651E0C6DD400083C30 /* FABMenuController.swift in Sources */,
				965E81101DD4D5C800D61E4B /* NavigationBar.swift in Sources */,
				965E81111DD4D5C800D61E4B /* NavigationController.swift in Sources */,
				965E81121DD4D5C800D61E4B /* NavigationItem.swift in Sources */,
				965E81131DD4D5C800D61E4B /* NavigationDrawerController.swift in Sources */,
				965E81141DD4D5C800D61E4B /* PhotoLibrary.swift in Sources */,
				965E81151DD4D5C800D61E4B /* PhotoLibraryController.swift in Sources */,
				965E81161DD4D5C800D61E4B /* Display.swift in Sources */,
				965E81171DD4D5C800D61E4B /* RootController.swift in Sources */,
				965E81181DD4D5C800D61E4B /* Snackbar.swift in Sources */,
				96328B911E05B6B5009A4C90 /* Reminders.swift in Sources */,
				965E81191DD4D5C800D61E4B /* SnackbarController.swift in Sources */,
				965E811A1DD4D5C800D61E4B /* StatusBarController.swift in Sources */,
				965E811B1DD4D5C800D61E4B /* Switch.swift in Sources */,
				96328B931E05B6E5009A4C90 /* RemindersController.swift in Sources */,
				965E811C1DD4D5C800D61E4B /* TabBar.swift in Sources */,
				965E811D1DD4D5C800D61E4B /* TableViewCell.swift in Sources */,
				965E811E1DD4D5C800D61E4B /* TextField.swift in Sources */,
				965E811F1DD4D5C800D61E4B /* ErrorTextField.swift in Sources */,
				965E81211DD4D5C800D61E4B /* TextStorage.swift in Sources */,
				965E81221DD4D5C800D61E4B /* TextView.swift in Sources */,
				965E80E61DD4C55200D61E4B /* Material+Obj-C.swift in Sources */,
				96A183671E0C6DE100083C30 /* FABToToolbarController.swift in Sources */,
				965E80E71DD4C55200D61E4B /* Material+UIView.swift in Sources */,
				965E80FA1DD4D59500D61E4B /* PageTabBarController.swift in Sources */,
				965E80E81DD4C55200D61E4B /* Material+CALayer.swift in Sources */,
				965E80E91DD4C55200D61E4B /* Material+String.swift in Sources */,
				965E80F71DD4D59500D61E4B /* Card.swift in Sources */,
				965E80EA1DD4C55200D61E4B /* Material+UIFont.swift in Sources */,
				965E80EB1DD4C55200D61E4B /* Material+UIImage.swift in Sources */,
				965E80EC1DD4C55200D61E4B /* Material+Array.swift in Sources */,
				965E80ED1DD4C55200D61E4B /* Material+UIWindow.swift in Sources */,
				965E80E41DD4C53300D61E4B /* PulseView.swift in Sources */,
<<<<<<< HEAD
				965E80E51DD4C53300D61E4B /* PulseMotion.swift in Sources */,
				965E80FE1DD4D59500D61E4B /* ToolbarController.swift in Sources */,
				96328B971E05C0BB009A4C90 /* TableView.swift in Sources */,
				965E80C81DD4C50600D61E4B /* Motion.swift in Sources */,
				965E80F81DD4D59500D61E4B /* ImageCard.swift in Sources */,
				96328B991E05C0CE009A4C90 /* TableViewController.swift in Sources */,
				965E80F91DD4D59500D61E4B /* PresenterCard.swift in Sources */,
				965E80CB1DD4C50600D61E4B /* MotionAnimation.swift in Sources */,
=======
				965E80E51DD4C53300D61E4B /* AnimationPulse.swift in Sources */,
				965E80FE1DD4D59500D61E4B /* ToolbarController.swift in Sources */,
				96328B971E05C0BB009A4C90 /* TableView.swift in Sources */,
				965E80C81DD4C50600D61E4B /* Animation.swift in Sources */,
				965E80F81DD4D59500D61E4B /* ImageCard.swift in Sources */,
				96328B991E05C0CE009A4C90 /* TableViewController.swift in Sources */,
				965E80F91DD4D59500D61E4B /* PresenterCard.swift in Sources */,
				965E80CB1DD4C50600D61E4B /* AnimationBasic.swift in Sources */,
>>>>>>> 3fb84108
				965E80CC1DD4C50600D61E4B /* Bar.swift in Sources */,
				965E80CD1DD4C50600D61E4B /* Button.swift in Sources */,
				965E80CE1DD4C50600D61E4B /* FABButton.swift in Sources */,
				965E80CF1DD4C50600D61E4B /* FlatButton.swift in Sources */,
				965E80D01DD4C50600D61E4B /* RaisedButton.swift in Sources */,
				96A183631E0C6CE200083C30 /* FABMenu.swift in Sources */,
				965E80D11DD4C50600D61E4B /* IconButton.swift in Sources */,
				965E80D21DD4C50600D61E4B /* Color.swift in Sources */,
				965E80D31DD4C50600D61E4B /* Device.swift in Sources */,
				965E80FD1DD4D59500D61E4B /* Toolbar.swift in Sources */,
				9617305A1E145DE900A9A297 /* CollectionViewCard.swift in Sources */,
				965E80D41DD4C50600D61E4B /* Divider.swift in Sources */,
				965E80D51DD4C50600D61E4B /* Grid.swift in Sources */,
				965E80D61DD4C50600D61E4B /* HeightPreset.swift in Sources */,
				961E6BDF1DDA2A95004E6C93 /* Application.swift in Sources */,
				961730721E16F00C00A9A297 /* BottomSheetController.swift in Sources */,
				965E80D71DD4C50600D61E4B /* Icon.swift in Sources */,
				965E80FC1DD4D59500D61E4B /* SearchBarController.swift in Sources */,
				965E80D81DD4C50600D61E4B /* Layer.swift in Sources */,
				965E80D91DD4C50600D61E4B /* Layout.swift in Sources */,
				965E80DA1DD4C50600D61E4B /* Border.swift in Sources */,
				965E80DB1DD4C50600D61E4B /* InterimSpace.swift in Sources */,
				965E80DC1DD4C50600D61E4B /* Depth.swift in Sources */,
				965E80DD1DD4C50600D61E4B /* EdgeInsets.swift in Sources */,
				965E80DE1DD4C50600D61E4B /* Gravity.swift in Sources */,
				965E80DF1DD4C50600D61E4B /* CornerRadius.swift in Sources */,
				965E80FB1DD4D59500D61E4B /* SearchBar.swift in Sources */,
				965E80E01DD4C50600D61E4B /* Shape.swift in Sources */,
				965E80E11DD4C50600D61E4B /* Offset.swift in Sources */,
				965E80E21DD4C50600D61E4B /* View.swift in Sources */,
				96328B7A1E020A41009A4C90 /* CollectionViewController.swift in Sources */,
			);
			runOnlyForDeploymentPostprocessing = 0;
		};
		9660160E1CB2ED6C00AAB661 /* Sources */ = {
			isa = PBXSourcesBuildPhase;
			buildActionMask = 2147483647;
			files = (
				9661222E1D3EC414008BB4CB /* Color.swift in Sources */,
			);
			runOnlyForDeploymentPostprocessing = 0;
		};
/* End PBXSourcesBuildPhase section */

/* Begin XCBuildConfiguration section */
		9638324A1B88DFD80015F710 /* Debug */ = {
			isa = XCBuildConfiguration;
			buildSettings = {
				ALWAYS_SEARCH_USER_PATHS = NO;
				CLANG_CXX_LANGUAGE_STANDARD = "gnu++0x";
				CLANG_CXX_LIBRARY = "libc++";
				CLANG_ENABLE_MODULES = YES;
				CLANG_ENABLE_OBJC_ARC = YES;
				CLANG_WARN_BOOL_CONVERSION = YES;
				CLANG_WARN_CONSTANT_CONVERSION = YES;
				CLANG_WARN_DIRECT_OBJC_ISA_USAGE = YES_ERROR;
				CLANG_WARN_EMPTY_BODY = YES;
				CLANG_WARN_ENUM_CONVERSION = YES;
				CLANG_WARN_INFINITE_RECURSION = YES;
				CLANG_WARN_INT_CONVERSION = YES;
				CLANG_WARN_OBJC_ROOT_CLASS = YES_ERROR;
				CLANG_WARN_SUSPICIOUS_MOVE = YES;
				CLANG_WARN_UNREACHABLE_CODE = YES;
				CLANG_WARN__DUPLICATE_METHOD_MATCH = YES;
				"CODE_SIGN_IDENTITY[sdk=iphoneos*]" = "iPhone Developer";
				COPY_PHASE_STRIP = NO;
				CURRENT_PROJECT_VERSION = 1;
				DEBUG_INFORMATION_FORMAT = "dwarf-with-dsym";
				ENABLE_STRICT_OBJC_MSGSEND = YES;
				ENABLE_TESTABILITY = YES;
				GCC_C_LANGUAGE_STANDARD = gnu99;
				GCC_DYNAMIC_NO_PIC = NO;
				GCC_NO_COMMON_BLOCKS = YES;
				GCC_OPTIMIZATION_LEVEL = 0;
				GCC_PREPROCESSOR_DEFINITIONS = (
					"DEBUG=1",
					"$(inherited)",
				);
				GCC_SYMBOLS_PRIVATE_EXTERN = NO;
				GCC_WARN_64_TO_32_BIT_CONVERSION = YES;
				GCC_WARN_ABOUT_RETURN_TYPE = YES_ERROR;
				GCC_WARN_UNDECLARED_SELECTOR = YES;
				GCC_WARN_UNINITIALIZED_AUTOS = YES_AGGRESSIVE;
				GCC_WARN_UNUSED_FUNCTION = YES;
				GCC_WARN_UNUSED_VARIABLE = YES;
				IPHONEOS_DEPLOYMENT_TARGET = 8.0;
				MACOSX_DEPLOYMENT_TARGET = 10.9;
				MTL_ENABLE_DEBUG_INFO = YES;
				ONLY_ACTIVE_ARCH = YES;
				PRODUCT_NAME = Material;
				SDKROOT = iphoneos;
				SWIFT_OPTIMIZATION_LEVEL = "-Onone";
				SWIFT_VERSION = 3.0;
				TARGETED_DEVICE_FAMILY = "1,2";
				VERSIONING_SYSTEM = "apple-generic";
				VERSION_INFO_PREFIX = "";
			};
			name = Debug;
		};
		9638324B1B88DFD80015F710 /* Release */ = {
			isa = XCBuildConfiguration;
			buildSettings = {
				ALWAYS_SEARCH_USER_PATHS = NO;
				CLANG_CXX_LANGUAGE_STANDARD = "gnu++0x";
				CLANG_CXX_LIBRARY = "libc++";
				CLANG_ENABLE_MODULES = YES;
				CLANG_ENABLE_OBJC_ARC = YES;
				CLANG_WARN_BOOL_CONVERSION = YES;
				CLANG_WARN_CONSTANT_CONVERSION = YES;
				CLANG_WARN_DIRECT_OBJC_ISA_USAGE = YES_ERROR;
				CLANG_WARN_EMPTY_BODY = YES;
				CLANG_WARN_ENUM_CONVERSION = YES;
				CLANG_WARN_INFINITE_RECURSION = YES;
				CLANG_WARN_INT_CONVERSION = YES;
				CLANG_WARN_OBJC_ROOT_CLASS = YES_ERROR;
				CLANG_WARN_SUSPICIOUS_MOVE = YES;
				CLANG_WARN_UNREACHABLE_CODE = YES;
				CLANG_WARN__DUPLICATE_METHOD_MATCH = YES;
				"CODE_SIGN_IDENTITY[sdk=iphoneos*]" = "iPhone Developer";
				COPY_PHASE_STRIP = NO;
				CURRENT_PROJECT_VERSION = 1;
				DEBUG_INFORMATION_FORMAT = "dwarf-with-dsym";
				ENABLE_NS_ASSERTIONS = NO;
				ENABLE_STRICT_OBJC_MSGSEND = YES;
				GCC_C_LANGUAGE_STANDARD = gnu99;
				GCC_NO_COMMON_BLOCKS = YES;
				GCC_WARN_64_TO_32_BIT_CONVERSION = YES;
				GCC_WARN_ABOUT_RETURN_TYPE = YES_ERROR;
				GCC_WARN_UNDECLARED_SELECTOR = YES;
				GCC_WARN_UNINITIALIZED_AUTOS = YES_AGGRESSIVE;
				GCC_WARN_UNUSED_FUNCTION = YES;
				GCC_WARN_UNUSED_VARIABLE = YES;
				IPHONEOS_DEPLOYMENT_TARGET = 8.0;
				MACOSX_DEPLOYMENT_TARGET = 10.9;
				MTL_ENABLE_DEBUG_INFO = NO;
				PRODUCT_NAME = Material;
				SDKROOT = iphoneos;
				SWIFT_OPTIMIZATION_LEVEL = "-Owholemodule";
				SWIFT_VERSION = 3.0;
				TARGETED_DEVICE_FAMILY = "1,2";
				VALIDATE_PRODUCT = YES;
				VERSIONING_SYSTEM = "apple-generic";
				VERSION_INFO_PREFIX = "";
			};
			name = Release;
		};
		9638324D1B88DFD80015F710 /* Debug */ = {
			isa = XCBuildConfiguration;
			buildSettings = {
				CLANG_ANALYZER_OBJC_UNUSED_IVARS = YES;
				CLANG_ENABLE_MODULES = YES;
				CODE_SIGN_IDENTITY = "iPhone Developer";
				"CODE_SIGN_IDENTITY[sdk=iphoneos*]" = "";
				DEFINES_MODULE = YES;
				DYLIB_COMPATIBILITY_VERSION = 1;
				DYLIB_CURRENT_VERSION = 1;
				DYLIB_INSTALL_NAME_BASE = "@rpath";
				FRAMEWORK_SEARCH_PATHS = "";
				GCC_WARN_UNUSED_VALUE = YES;
				INFOPLIST_FILE = Sources/Info.plist;
				INSTALL_PATH = "$(LOCAL_LIBRARY_DIR)/Frameworks";
				LD_RUNPATH_SEARCH_PATHS = "$(inherited) @executable_path/Frameworks @loader_path/Frameworks";
				PRODUCT_BUNDLE_IDENTIFIER = com.cosmicmind.Material;
				PRODUCT_NAME = Material;
				PROVISIONING_PROFILE = "";
				SKIP_INSTALL = YES;
				SWIFT_OPTIMIZATION_LEVEL = "-Onone";
				SWIFT_VERSION = 3.0;
			};
			name = Debug;
		};
		9638324E1B88DFD80015F710 /* Release */ = {
			isa = XCBuildConfiguration;
			buildSettings = {
				CLANG_ANALYZER_OBJC_UNUSED_IVARS = YES;
				CLANG_ENABLE_MODULES = YES;
				CODE_SIGN_IDENTITY = "iPhone Developer";
				"CODE_SIGN_IDENTITY[sdk=iphoneos*]" = "";
				DEFINES_MODULE = YES;
				DYLIB_COMPATIBILITY_VERSION = 1;
				DYLIB_CURRENT_VERSION = 1;
				DYLIB_INSTALL_NAME_BASE = "@rpath";
				FRAMEWORK_SEARCH_PATHS = "";
				GCC_WARN_UNUSED_VALUE = YES;
				INFOPLIST_FILE = Sources/Info.plist;
				INSTALL_PATH = "$(LOCAL_LIBRARY_DIR)/Frameworks";
				LD_RUNPATH_SEARCH_PATHS = "$(inherited) @executable_path/Frameworks @loader_path/Frameworks";
				PRODUCT_BUNDLE_IDENTIFIER = com.cosmicmind.Material;
				PRODUCT_NAME = Material;
				PROVISIONING_PROFILE = "";
				SKIP_INSTALL = YES;
				SWIFT_OPTIMIZATION_LEVEL = "-Owholemodule";
				SWIFT_VERSION = 3.0;
			};
			name = Release;
		};
		966016251CB2ED6C00AAB661 /* Debug */ = {
			isa = XCBuildConfiguration;
			buildSettings = {
				CLANG_ANALYZER_NONNULL = YES;
				CLANG_ENABLE_MODULES = YES;
				CODE_SIGN_IDENTITY = "";
				COMBINE_HIDPI_IMAGES = YES;
				DEBUG_INFORMATION_FORMAT = dwarf;
				DEFINES_MODULE = YES;
				DYLIB_COMPATIBILITY_VERSION = 1;
				DYLIB_CURRENT_VERSION = 1;
				DYLIB_INSTALL_NAME_BASE = "@rpath";
				FRAMEWORK_VERSION = A;
				INFOPLIST_FILE = Sources/Info.plist;
				INSTALL_PATH = "$(LOCAL_LIBRARY_DIR)/Frameworks";
				LD_RUNPATH_SEARCH_PATHS = "$(inherited) @executable_path/../Frameworks @loader_path/Frameworks";
				PRODUCT_BUNDLE_IDENTIFIER = com.cosmicmind.Material;
				PRODUCT_NAME = Material;
				SDKROOT = macosx;
				SKIP_INSTALL = YES;
				SWIFT_OPTIMIZATION_LEVEL = "-Onone";
				SWIFT_VERSION = 3.0;
			};
			name = Debug;
		};
		966016261CB2ED6C00AAB661 /* Release */ = {
			isa = XCBuildConfiguration;
			buildSettings = {
				CLANG_ANALYZER_NONNULL = YES;
				CLANG_ENABLE_MODULES = YES;
				CODE_SIGN_IDENTITY = "";
				COMBINE_HIDPI_IMAGES = YES;
				DEFINES_MODULE = YES;
				DYLIB_COMPATIBILITY_VERSION = 1;
				DYLIB_CURRENT_VERSION = 1;
				DYLIB_INSTALL_NAME_BASE = "@rpath";
				FRAMEWORK_VERSION = A;
				INFOPLIST_FILE = Sources/Info.plist;
				INSTALL_PATH = "$(LOCAL_LIBRARY_DIR)/Frameworks";
				LD_RUNPATH_SEARCH_PATHS = "$(inherited) @executable_path/../Frameworks @loader_path/Frameworks";
				PRODUCT_BUNDLE_IDENTIFIER = com.cosmicmind.Material;
				PRODUCT_NAME = Material;
				SDKROOT = macosx;
				SKIP_INSTALL = YES;
				SWIFT_OPTIMIZATION_LEVEL = "-Owholemodule";
				SWIFT_VERSION = 3.0;
			};
			name = Release;
		};
/* End XCBuildConfiguration section */

/* Begin XCConfigurationList section */
		963832301B88DFD80015F710 /* Build configuration list for PBXProject "Material" */ = {
			isa = XCConfigurationList;
			buildConfigurations = (
				9638324A1B88DFD80015F710 /* Debug */,
				9638324B1B88DFD80015F710 /* Release */,
			);
			defaultConfigurationIsVisible = 0;
			defaultConfigurationName = Release;
		};
		9638324C1B88DFD80015F710 /* Build configuration list for PBXNativeTarget "Material iOS" */ = {
			isa = XCConfigurationList;
			buildConfigurations = (
				9638324D1B88DFD80015F710 /* Debug */,
				9638324E1B88DFD80015F710 /* Release */,
			);
			defaultConfigurationIsVisible = 0;
			defaultConfigurationName = Release;
		};
		966016241CB2ED6C00AAB661 /* Build configuration list for PBXNativeTarget "Material macOS" */ = {
			isa = XCConfigurationList;
			buildConfigurations = (
				966016251CB2ED6C00AAB661 /* Debug */,
				966016261CB2ED6C00AAB661 /* Release */,
			);
			defaultConfigurationIsVisible = 0;
			defaultConfigurationName = Release;
		};
/* End XCConfigurationList section */
	};
	rootObject = 9638322D1B88DFD80015F710 /* Project object */;
}<|MERGE_RESOLUTION|>--- conflicted
+++ resolved
@@ -12,8 +12,6 @@
 		961409B11E43D15C00E7BA99 /* FABMenu.swift in Headers */ = {isa = PBXBuildFile; fileRef = 96A183621E0C6CE200083C30 /* FABMenu.swift */; settings = {ATTRIBUTES = (Public, ); }; };
 		961409B21E43D15C00E7BA99 /* FABMenuController.swift in Headers */ = {isa = PBXBuildFile; fileRef = 96A183641E0C6DD400083C30 /* FABMenuController.swift */; settings = {ATTRIBUTES = (Public, ); }; };
 		961409B31E43D15C00E7BA99 /* FABToToolbarController.swift in Headers */ = {isa = PBXBuildFile; fileRef = 96A183661E0C6DE100083C30 /* FABToToolbarController.swift */; settings = {ATTRIBUTES = (Public, ); }; };
-		961409B41E43D15C00E7BA99 /* SpringMotion.swift in Headers */ = {isa = PBXBuildFile; fileRef = 961730351E0E156400A9A297 /* SpringMotion.swift */; settings = {ATTRIBUTES = (Public, ); }; };
-		961730361E0E156400A9A297 /* SpringMotion.swift in Sources */ = {isa = PBXBuildFile; fileRef = 961730351E0E156400A9A297 /* SpringMotion.swift */; };
 		9617305A1E145DE900A9A297 /* CollectionViewCard.swift in Sources */ = {isa = PBXBuildFile; fileRef = 961730591E145DE900A9A297 /* CollectionViewCard.swift */; };
 		961730721E16F00C00A9A297 /* BottomSheetController.swift in Sources */ = {isa = PBXBuildFile; fileRef = 961730711E16F00C00A9A297 /* BottomSheetController.swift */; };
 		9617B07D1DFCA8CF00410F8F /* Application.swift in Headers */ = {isa = PBXBuildFile; fileRef = 961E6BDE1DDA2A95004E6C93 /* Application.swift */; settings = {ATTRIBUTES = (Public, ); }; };
@@ -50,14 +48,10 @@
 		96328B9E1E05C24E009A4C90 /* TableView.swift in Headers */ = {isa = PBXBuildFile; fileRef = 96328B961E05C0BB009A4C90 /* TableView.swift */; settings = {ATTRIBUTES = (Public, ); }; };
 		96328B9F1E05C24E009A4C90 /* TableViewController.swift in Headers */ = {isa = PBXBuildFile; fileRef = 96328B981E05C0CE009A4C90 /* TableViewController.swift */; settings = {ATTRIBUTES = (Public, ); }; };
 		96334EF61C8B84660083986B /* Assets.xcassets in Resources */ = {isa = PBXBuildFile; fileRef = 96334EF51C8B84660083986B /* Assets.xcassets */; };
-<<<<<<< HEAD
-		965E80C81DD4C50600D61E4B /* Motion.swift in Sources */ = {isa = PBXBuildFile; fileRef = 96BCB76D1CB40DC500C806FE /* Motion.swift */; };
-		965E80CB1DD4C50600D61E4B /* MotionAnimation.swift in Sources */ = {isa = PBXBuildFile; fileRef = 96E3C39D1D3A1D0C0086A024 /* MotionAnimation.swift */; };
-=======
-		963832421B88DFD80015F710 /* Material.framework in Frameworks */ = {isa = PBXBuildFile; fileRef = 963832361B88DFD80015F710 /* Material.framework */; };
+		965532291E47E388005C2792 /* SpringAnimation.swift in Sources */ = {isa = PBXBuildFile; fileRef = 965532281E47E388005C2792 /* SpringAnimation.swift */; };
+		9655322A1E47E3D5005C2792 /* SpringAnimation.swift in Headers */ = {isa = PBXBuildFile; fileRef = 965532281E47E388005C2792 /* SpringAnimation.swift */; settings = {ATTRIBUTES = (Public, ); }; };
 		965E80C81DD4C50600D61E4B /* Animation.swift in Sources */ = {isa = PBXBuildFile; fileRef = 96BCB76D1CB40DC500C806FE /* Animation.swift */; };
-		965E80CB1DD4C50600D61E4B /* AnimationBasic.swift in Sources */ = {isa = PBXBuildFile; fileRef = 96E3C39D1D3A1D0C0086A024 /* AnimationBasic.swift */; };
->>>>>>> 3fb84108
+		965E80CB1DD4C50600D61E4B /* BasicAnimation.swift in Sources */ = {isa = PBXBuildFile; fileRef = 96E3C39D1D3A1D0C0086A024 /* BasicAnimation.swift */; };
 		965E80CC1DD4C50600D61E4B /* Bar.swift in Sources */ = {isa = PBXBuildFile; fileRef = 96BCB7981CB40DC500C806FE /* Bar.swift */; };
 		965E80CD1DD4C50600D61E4B /* Button.swift in Sources */ = {isa = PBXBuildFile; fileRef = 96BCB7701CB40DC500C806FE /* Button.swift */; };
 		965E80CE1DD4C50600D61E4B /* FABButton.swift in Sources */ = {isa = PBXBuildFile; fileRef = 96BCB75F1CB40DC500C806FE /* FABButton.swift */; };
@@ -82,11 +76,7 @@
 		965E80E11DD4C50600D61E4B /* Offset.swift in Sources */ = {isa = PBXBuildFile; fileRef = 968C99461D377849000074FF /* Offset.swift */; };
 		965E80E21DD4C50600D61E4B /* View.swift in Sources */ = {isa = PBXBuildFile; fileRef = 96BCB78C1CB40DC500C806FE /* View.swift */; };
 		965E80E41DD4C53300D61E4B /* PulseView.swift in Sources */ = {isa = PBXBuildFile; fileRef = 96BCB7841CB40DC500C806FE /* PulseView.swift */; };
-<<<<<<< HEAD
-		965E80E51DD4C53300D61E4B /* PulseMotion.swift in Sources */ = {isa = PBXBuildFile; fileRef = 96BCB7821CB40DC500C806FE /* PulseMotion.swift */; };
-=======
-		965E80E51DD4C53300D61E4B /* AnimationPulse.swift in Sources */ = {isa = PBXBuildFile; fileRef = 96BCB7821CB40DC500C806FE /* AnimationPulse.swift */; };
->>>>>>> 3fb84108
+		965E80E51DD4C53300D61E4B /* PulseAnimation.swift in Sources */ = {isa = PBXBuildFile; fileRef = 96BCB7821CB40DC500C806FE /* PulseAnimation.swift */; };
 		965E80E61DD4C55200D61E4B /* Material+Obj-C.swift in Sources */ = {isa = PBXBuildFile; fileRef = 96BCB7631CB40DC500C806FE /* Material+Obj-C.swift */; };
 		965E80E71DD4C55200D61E4B /* Material+UIView.swift in Sources */ = {isa = PBXBuildFile; fileRef = 96E3C3931D397AE90086A024 /* Material+UIView.swift */; };
 		965E80E81DD4C55200D61E4B /* Material+CALayer.swift in Sources */ = {isa = PBXBuildFile; fileRef = 96F1DC871D654FDF0025F925 /* Material+CALayer.swift */; };
@@ -140,12 +130,7 @@
 		965E81261DD4D7C800D61E4B /* CharacterAttribute.swift in Sources */ = {isa = PBXBuildFile; fileRef = 961276621DCD8B1800A7D920 /* CharacterAttribute.swift */; };
 		9660162A1CB2F04E00AAB661 /* Material.h in Headers */ = {isa = PBXBuildFile; fileRef = 96D88C091C1328D800B91418 /* Material.h */; settings = {ATTRIBUTES = (Public, ); }; };
 		9661222E1D3EC414008BB4CB /* Color.swift in Sources */ = {isa = PBXBuildFile; fileRef = 9661222D1D3EC414008BB4CB /* Color.swift */; };
-<<<<<<< HEAD
-		9697F7BC1D8F2572004741EC /* MotionAnimation.swift in Headers */ = {isa = PBXBuildFile; fileRef = 96E3C39D1D3A1D0C0086A024 /* MotionAnimation.swift */; settings = {ATTRIBUTES = (Public, ); }; };
-=======
-		96815B381CA07BA20006CBE2 /* MaterialViewTests.swift in Sources */ = {isa = PBXBuildFile; fileRef = 967887881C9777CB0037F6C9 /* MaterialViewTests.swift */; };
-		9697F7BC1D8F2572004741EC /* AnimationBasic.swift in Headers */ = {isa = PBXBuildFile; fileRef = 96E3C39D1D3A1D0C0086A024 /* AnimationBasic.swift */; settings = {ATTRIBUTES = (Public, ); }; };
->>>>>>> 3fb84108
+		9697F7BC1D8F2572004741EC /* BasicAnimation.swift in Headers */ = {isa = PBXBuildFile; fileRef = 96E3C39D1D3A1D0C0086A024 /* BasicAnimation.swift */; settings = {ATTRIBUTES = (Public, ); }; };
 		9697F7BF1D8F2572004741EC /* Divider.swift in Headers */ = {isa = PBXBuildFile; fileRef = 96230AB71D6A520C00AF47DC /* Divider.swift */; settings = {ATTRIBUTES = (Public, ); }; };
 		9697F7C01D8F2572004741EC /* Material+CALayer.swift in Headers */ = {isa = PBXBuildFile; fileRef = 96F1DC871D654FDF0025F925 /* Material+CALayer.swift */; settings = {ATTRIBUTES = (Public, ); }; };
 		9697F7C11D8F2572004741EC /* Material+Array.swift in Headers */ = {isa = PBXBuildFile; fileRef = 96C1C8801D42C62800E6608F /* Material+Array.swift */; settings = {ATTRIBUTES = (Public, ); }; };
@@ -167,15 +152,9 @@
 		96BCB7FA1CB40DE900C806FE /* Roboto-Regular.ttf in Resources */ = {isa = PBXBuildFile; fileRef = 96BCB7F11CB40DE900C806FE /* Roboto-Regular.ttf */; };
 		96BCB7FB1CB40DE900C806FE /* Roboto-Thin.ttf in Resources */ = {isa = PBXBuildFile; fileRef = 96BCB7F21CB40DE900C806FE /* Roboto-Thin.ttf */; };
 		96BCB7FC1CB40DE900C806FE /* Roboto-Thin.ttf in Resources */ = {isa = PBXBuildFile; fileRef = 96BCB7F21CB40DE900C806FE /* Roboto-Thin.ttf */; };
-<<<<<<< HEAD
-		96BCB8111CB4115200C806FE /* Motion.swift in Headers */ = {isa = PBXBuildFile; fileRef = 96BCB76D1CB40DC500C806FE /* Motion.swift */; settings = {ATTRIBUTES = (Public, ); }; };
-		96BCB8141CB4115200C806FE /* PulseMotion.swift in Headers */ = {isa = PBXBuildFile; fileRef = 96BCB7821CB40DC500C806FE /* PulseMotion.swift */; settings = {ATTRIBUTES = (Public, ); }; };
+		96BCB8111CB4115200C806FE /* Animation.swift in Headers */ = {isa = PBXBuildFile; fileRef = 96BCB76D1CB40DC500C806FE /* Animation.swift */; settings = {ATTRIBUTES = (Public, ); }; };
+		96BCB8141CB4115200C806FE /* PulseAnimation.swift in Headers */ = {isa = PBXBuildFile; fileRef = 96BCB7821CB40DC500C806FE /* PulseAnimation.swift */; settings = {ATTRIBUTES = (Public, ); }; };
 		96BCB8151CB4115200C806FE /* FABButton.swift in Headers */ = {isa = PBXBuildFile; fileRef = 96BCB75F1CB40DC500C806FE /* FABButton.swift */; settings = {ATTRIBUTES = (Public, ); }; };
-=======
-		96BCB8111CB4115200C806FE /* Animation.swift in Headers */ = {isa = PBXBuildFile; fileRef = 96BCB76D1CB40DC500C806FE /* Animation.swift */; settings = {ATTRIBUTES = (Public, ); }; };
-		96BCB8141CB4115200C806FE /* AnimationPulse.swift in Headers */ = {isa = PBXBuildFile; fileRef = 96BCB7821CB40DC500C806FE /* AnimationPulse.swift */; settings = {ATTRIBUTES = (Public, ); }; };
-		96BCB8151CB4115200C806FE /* FabButton.swift in Headers */ = {isa = PBXBuildFile; fileRef = 96BCB75F1CB40DC500C806FE /* FabButton.swift */; settings = {ATTRIBUTES = (Public, ); }; };
->>>>>>> 3fb84108
 		96BCB8161CB4115200C806FE /* FlatButton.swift in Headers */ = {isa = PBXBuildFile; fileRef = 96BCB7601CB40DC500C806FE /* FlatButton.swift */; settings = {ATTRIBUTES = (Public, ); }; };
 		96BCB8171CB4115200C806FE /* Button.swift in Headers */ = {isa = PBXBuildFile; fileRef = 96BCB7701CB40DC500C806FE /* Button.swift */; settings = {ATTRIBUTES = (Public, ); }; };
 		96BCB8181CB4115200C806FE /* RaisedButton.swift in Headers */ = {isa = PBXBuildFile; fileRef = 96BCB7931CB40DC500C806FE /* RaisedButton.swift */; settings = {ATTRIBUTES = (Public, ); }; };
@@ -230,7 +209,6 @@
 
 /* Begin PBXFileReference section */
 		961276621DCD8B1800A7D920 /* CharacterAttribute.swift */ = {isa = PBXFileReference; fileEncoding = 4; lastKnownFileType = sourcecode.swift; path = CharacterAttribute.swift; sourceTree = "<group>"; };
-		961730351E0E156400A9A297 /* SpringMotion.swift */ = {isa = PBXFileReference; fileEncoding = 4; lastKnownFileType = sourcecode.swift; path = SpringMotion.swift; sourceTree = "<group>"; };
 		961730591E145DE900A9A297 /* CollectionViewCard.swift */ = {isa = PBXFileReference; fileEncoding = 4; lastKnownFileType = sourcecode.swift; path = CollectionViewCard.swift; sourceTree = "<group>"; };
 		961730711E16F00C00A9A297 /* BottomSheetController.swift */ = {isa = PBXFileReference; fileEncoding = 4; lastKnownFileType = sourcecode.swift; path = BottomSheetController.swift; sourceTree = "<group>"; };
 		961DED451DCC40C500F425B6 /* Editor.swift */ = {isa = PBXFileReference; fileEncoding = 4; lastKnownFileType = sourcecode.swift; path = Editor.swift; sourceTree = "<group>"; };
@@ -254,6 +232,7 @@
 		963832361B88DFD80015F710 /* Material.framework */ = {isa = PBXFileReference; explicitFileType = wrapper.framework; includeInIndex = 0; path = Material.framework; sourceTree = BUILT_PRODUCTS_DIR; };
 		963FBEFC1D669510008F8512 /* Snackbar.swift */ = {isa = PBXFileReference; fileEncoding = 4; lastKnownFileType = sourcecode.swift; path = Snackbar.swift; sourceTree = "<group>"; };
 		963FBF071D669D14008F8512 /* PageTabBarController.swift */ = {isa = PBXFileReference; fileEncoding = 4; lastKnownFileType = sourcecode.swift; path = PageTabBarController.swift; sourceTree = "<group>"; };
+		965532281E47E388005C2792 /* SpringAnimation.swift */ = {isa = PBXFileReference; fileEncoding = 4; lastKnownFileType = sourcecode.swift; path = SpringAnimation.swift; sourceTree = "<group>"; };
 		9658F2161CD6FA4700B902C1 /* IconButton.swift */ = {isa = PBXFileReference; fileEncoding = 4; lastKnownFileType = sourcecode.swift; path = IconButton.swift; sourceTree = "<group>"; };
 		966016131CB2ED6C00AAB661 /* Material.framework */ = {isa = PBXFileReference; explicitFileType = wrapper.framework; includeInIndex = 0; path = Material.framework; sourceTree = BUILT_PRODUCTS_DIR; };
 		9661222D1D3EC414008BB4CB /* Color.swift */ = {isa = PBXFileReference; fileEncoding = 4; lastKnownFileType = sourcecode.swift; path = Color.swift; sourceTree = "<group>"; };
@@ -295,11 +274,7 @@
 		96BCB77D1CB40DC500C806FE /* Icon.swift */ = {isa = PBXFileReference; fileEncoding = 4; lastKnownFileType = sourcecode.swift; path = Icon.swift; sourceTree = "<group>"; };
 		96BCB7801CB40DC500C806FE /* Layer.swift */ = {isa = PBXFileReference; fileEncoding = 4; lastKnownFileType = sourcecode.swift; path = Layer.swift; sourceTree = "<group>"; };
 		96BCB7811CB40DC500C806FE /* Layout.swift */ = {isa = PBXFileReference; fileEncoding = 4; lastKnownFileType = sourcecode.swift; path = Layout.swift; sourceTree = "<group>"; };
-<<<<<<< HEAD
-		96BCB7821CB40DC500C806FE /* PulseMotion.swift */ = {isa = PBXFileReference; fileEncoding = 4; lastKnownFileType = sourcecode.swift; path = PulseMotion.swift; sourceTree = "<group>"; };
-=======
-		96BCB7821CB40DC500C806FE /* AnimationPulse.swift */ = {isa = PBXFileReference; fileEncoding = 4; lastKnownFileType = sourcecode.swift; path = AnimationPulse.swift; sourceTree = "<group>"; };
->>>>>>> 3fb84108
+		96BCB7821CB40DC500C806FE /* PulseAnimation.swift */ = {isa = PBXFileReference; fileEncoding = 4; lastKnownFileType = sourcecode.swift; path = PulseAnimation.swift; sourceTree = "<group>"; };
 		96BCB7841CB40DC500C806FE /* PulseView.swift */ = {isa = PBXFileReference; fileEncoding = 4; lastKnownFileType = sourcecode.swift; path = PulseView.swift; sourceTree = "<group>"; };
 		96BCB7851CB40DC500C806FE /* CornerRadius.swift */ = {isa = PBXFileReference; fileEncoding = 4; lastKnownFileType = sourcecode.swift; path = CornerRadius.swift; sourceTree = "<group>"; };
 		96BCB7861CB40DC500C806FE /* Shape.swift */ = {isa = PBXFileReference; fileEncoding = 4; lastKnownFileType = sourcecode.swift; path = Shape.swift; sourceTree = "<group>"; };
@@ -334,11 +309,7 @@
 		96D88BFD1C1328D800B91418 /* LICENSE */ = {isa = PBXFileReference; fileEncoding = 4; lastKnownFileType = text; path = LICENSE; sourceTree = "<group>"; };
 		96D88C091C1328D800B91418 /* Material.h */ = {isa = PBXFileReference; fileEncoding = 4; lastKnownFileType = sourcecode.c.h; path = Material.h; sourceTree = "<group>"; };
 		96E3C3931D397AE90086A024 /* Material+UIView.swift */ = {isa = PBXFileReference; fileEncoding = 4; lastKnownFileType = sourcecode.swift; path = "Material+UIView.swift"; sourceTree = "<group>"; };
-<<<<<<< HEAD
-		96E3C39D1D3A1D0C0086A024 /* MotionAnimation.swift */ = {isa = PBXFileReference; fileEncoding = 4; lastKnownFileType = sourcecode.swift; path = MotionAnimation.swift; sourceTree = "<group>"; };
-=======
-		96E3C39D1D3A1D0C0086A024 /* AnimationBasic.swift */ = {isa = PBXFileReference; fileEncoding = 4; lastKnownFileType = sourcecode.swift; path = AnimationBasic.swift; sourceTree = "<group>"; };
->>>>>>> 3fb84108
+		96E3C39D1D3A1D0C0086A024 /* BasicAnimation.swift */ = {isa = PBXFileReference; fileEncoding = 4; lastKnownFileType = sourcecode.swift; path = BasicAnimation.swift; sourceTree = "<group>"; };
 		96F1DC871D654FDF0025F925 /* Material+CALayer.swift */ = {isa = PBXFileReference; fileEncoding = 4; lastKnownFileType = sourcecode.swift; path = "Material+CALayer.swift"; sourceTree = "<group>"; };
 /* End PBXFileReference section */
 
@@ -773,16 +744,10 @@
 		96BCB8091CB4107700C806FE /* Animation */ = {
 			isa = PBXGroup;
 			children = (
-<<<<<<< HEAD
-				96BCB76D1CB40DC500C806FE /* Motion.swift */,
-				96E3C39D1D3A1D0C0086A024 /* MotionAnimation.swift */,
-				96BCB7821CB40DC500C806FE /* PulseMotion.swift */,
-				961730351E0E156400A9A297 /* SpringMotion.swift */,
-=======
 				96BCB76D1CB40DC500C806FE /* Animation.swift */,
-				96E3C39D1D3A1D0C0086A024 /* AnimationBasic.swift */,
-				96BCB7821CB40DC500C806FE /* AnimationPulse.swift */,
->>>>>>> 3fb84108
+				96E3C39D1D3A1D0C0086A024 /* BasicAnimation.swift */,
+				96BCB7821CB40DC500C806FE /* PulseAnimation.swift */,
+				965532281E47E388005C2792 /* SpringAnimation.swift */,
 			);
 			name = Animation;
 			sourceTree = "<group>";
@@ -859,15 +824,9 @@
 			buildActionMask = 2147483647;
 			files = (
 				96D88C321C1328D800B91418 /* Material.h in Headers */,
-<<<<<<< HEAD
-				96BCB8111CB4115200C806FE /* Motion.swift in Headers */,
-				96BCB8141CB4115200C806FE /* PulseMotion.swift in Headers */,
+				96BCB8111CB4115200C806FE /* Animation.swift in Headers */,
+				96BCB8141CB4115200C806FE /* PulseAnimation.swift in Headers */,
 				96BCB8151CB4115200C806FE /* FABButton.swift in Headers */,
-=======
-				96BCB8111CB4115200C806FE /* Animation.swift in Headers */,
-				96BCB8141CB4115200C806FE /* AnimationPulse.swift in Headers */,
-				96BCB8151CB4115200C806FE /* FabButton.swift in Headers */,
->>>>>>> 3fb84108
 				96BCB8161CB4115200C806FE /* FlatButton.swift in Headers */,
 				96BCB8171CB4115200C806FE /* Button.swift in Headers */,
 				96BCB8181CB4115200C806FE /* RaisedButton.swift in Headers */,
@@ -916,11 +875,7 @@
 				96E3C3991D3A1CC20086A024 /* StatusBarController.swift in Headers */,
 				96E3C39A1D3A1CC20086A024 /* ErrorTextField.swift in Headers */,
 				96E3C39C1D3A1CC20086A024 /* Offset.swift in Headers */,
-<<<<<<< HEAD
-				9697F7BC1D8F2572004741EC /* MotionAnimation.swift in Headers */,
-=======
-				9697F7BC1D8F2572004741EC /* AnimationBasic.swift in Headers */,
->>>>>>> 3fb84108
+				9697F7BC1D8F2572004741EC /* BasicAnimation.swift in Headers */,
 				9697F7BF1D8F2572004741EC /* Divider.swift in Headers */,
 				9697F7C01D8F2572004741EC /* Material+CALayer.swift in Headers */,
 				9697F7C11D8F2572004741EC /* Material+Array.swift in Headers */,
@@ -959,7 +914,7 @@
 				961409B11E43D15C00E7BA99 /* FABMenu.swift in Headers */,
 				961409B21E43D15C00E7BA99 /* FABMenuController.swift in Headers */,
 				961409B31E43D15C00E7BA99 /* FABToToolbarController.swift in Headers */,
-				961409B41E43D15C00E7BA99 /* SpringMotion.swift in Headers */,
+				9655322A1E47E3D5005C2792 /* SpringAnimation.swift in Headers */,
 			);
 			runOnlyForDeploymentPostprocessing = 0;
 		};
@@ -1100,7 +1055,6 @@
 				965E81031DD4D5C800D61E4B /* CollectionView.swift in Sources */,
 				965E81041DD4D5C800D61E4B /* CollectionViewCell.swift in Sources */,
 				965E81071DD4D5C800D61E4B /* CollectionViewLayout.swift in Sources */,
-				961730361E0E156400A9A297 /* SpringMotion.swift in Sources */,
 				965E81081DD4D5C800D61E4B /* CollectionReusableView.swift in Sources */,
 				965E81091DD4D5C800D61E4B /* DataSourceItem.swift in Sources */,
 				965E810A1DD4D5C800D61E4B /* Font.swift in Sources */,
@@ -1110,6 +1064,7 @@
 				96A183651E0C6DD400083C30 /* FABMenuController.swift in Sources */,
 				965E81101DD4D5C800D61E4B /* NavigationBar.swift in Sources */,
 				965E81111DD4D5C800D61E4B /* NavigationController.swift in Sources */,
+				965532291E47E388005C2792 /* SpringAnimation.swift in Sources */,
 				965E81121DD4D5C800D61E4B /* NavigationItem.swift in Sources */,
 				965E81131DD4D5C800D61E4B /* NavigationDrawerController.swift in Sources */,
 				965E81141DD4D5C800D61E4B /* PhotoLibrary.swift in Sources */,
@@ -1140,25 +1095,14 @@
 				965E80EC1DD4C55200D61E4B /* Material+Array.swift in Sources */,
 				965E80ED1DD4C55200D61E4B /* Material+UIWindow.swift in Sources */,
 				965E80E41DD4C53300D61E4B /* PulseView.swift in Sources */,
-<<<<<<< HEAD
-				965E80E51DD4C53300D61E4B /* PulseMotion.swift in Sources */,
-				965E80FE1DD4D59500D61E4B /* ToolbarController.swift in Sources */,
-				96328B971E05C0BB009A4C90 /* TableView.swift in Sources */,
-				965E80C81DD4C50600D61E4B /* Motion.swift in Sources */,
-				965E80F81DD4D59500D61E4B /* ImageCard.swift in Sources */,
-				96328B991E05C0CE009A4C90 /* TableViewController.swift in Sources */,
-				965E80F91DD4D59500D61E4B /* PresenterCard.swift in Sources */,
-				965E80CB1DD4C50600D61E4B /* MotionAnimation.swift in Sources */,
-=======
-				965E80E51DD4C53300D61E4B /* AnimationPulse.swift in Sources */,
+				965E80E51DD4C53300D61E4B /* PulseAnimation.swift in Sources */,
 				965E80FE1DD4D59500D61E4B /* ToolbarController.swift in Sources */,
 				96328B971E05C0BB009A4C90 /* TableView.swift in Sources */,
 				965E80C81DD4C50600D61E4B /* Animation.swift in Sources */,
 				965E80F81DD4D59500D61E4B /* ImageCard.swift in Sources */,
 				96328B991E05C0CE009A4C90 /* TableViewController.swift in Sources */,
 				965E80F91DD4D59500D61E4B /* PresenterCard.swift in Sources */,
-				965E80CB1DD4C50600D61E4B /* AnimationBasic.swift in Sources */,
->>>>>>> 3fb84108
+				965E80CB1DD4C50600D61E4B /* BasicAnimation.swift in Sources */,
 				965E80CC1DD4C50600D61E4B /* Bar.swift in Sources */,
 				965E80CD1DD4C50600D61E4B /* Button.swift in Sources */,
 				965E80CE1DD4C50600D61E4B /* FABButton.swift in Sources */,
