<?xml version="1.0" encoding="UTF-8"?>
<Workspace
   version = "1.0">
   <FileRef
      location = "group:../Material.xcodeproj">
   </FileRef>
   <Group
      location = "container:"
      name = "Programmatic">
      <FileRef
         location = "group:Programmatic/App/App.xcodeproj">
      </FileRef>
      <FileRef
         location = "group:Programmatic/MaterialLayout/MaterialLayout.xcodeproj">
      </FileRef>
      <FileRef
         location = "group:Programmatic/Grid/Grid.xcodeproj">
      </FileRef>
      <FileRef
         location = "group:Programmatic/MaterialLayer/MaterialLayer.xcodeproj">
      </FileRef>
      <FileRef
         location = "group:Programmatic/MaterialView/MaterialView.xcodeproj">
      </FileRef>
      <FileRef
         location = "group:Programmatic/MaterialPulseView/MaterialPulseView.xcodeproj">
      </FileRef>
      <FileRef
         location = "group:Programmatic/TextField/TextField.xcodeproj">
      </FileRef>
      <FileRef
         location = "group:Programmatic/TextView/TextView.xcodeproj">
      </FileRef>
      <FileRef
         location = "group:Programmatic/MaterialButton/MaterialButton.xcodeproj">
      </FileRef>
      <FileRef
         location = "group:Programmatic/MaterialSwitch/MaterialSwitch.xcodeproj">
      </FileRef>
      <FileRef
         location = "group:Programmatic/Menu/Menu.xcodeproj">
      </FileRef>
      <FileRef
         location = "group:Programmatic/MenuView/MenuView.xcodeproj">
      </FileRef>
      <FileRef
         location = "group:Programmatic/MenuViewController/MenuViewController.xcodeproj">
      </FileRef>
      <FileRef
<<<<<<< HEAD
=======
         location = "group:Programmatic/NavigationBar/NavigationBar.xcodeproj">
      </FileRef>
      <FileRef
>>>>>>> dd913a42
         location = "group:Programmatic/SearchBarView/SearchBarView.xcodeproj">
      </FileRef>
      <FileRef
         location = "group:Programmatic/SearchBarViewController/SearchBarViewController.xcodeproj">
      </FileRef>
      <FileRef
         location = "group:Programmatic/SideNavigationViewController/SideNavigationViewController.xcodeproj">
      </FileRef>
      <FileRef
         location = "group:Programmatic/CardView/CardView.xcodeproj">
      </FileRef>
      <FileRef
         location = "group:Programmatic/TableCardView/TableCardView.xcodeproj">
      </FileRef>
      <FileRef
         location = "group:Programmatic/ImageCardView/ImageCardView.xcodeproj">
      </FileRef>
      <FileRef
         location = "group:Programmatic/CaptureView/CaptureView.xcodeproj">
      </FileRef>
   </Group>
   <Group
      location = "container:"
      name = "Storyboards">
      <FileRef
         location = "group:Storyboards/MaterialPulseView/MaterialPulseView.xcodeproj">
      </FileRef>
      <FileRef
         location = "group:Storyboards/TextField/TextField.xcodeproj">
      </FileRef>
      <FileRef
         location = "group:Storyboards/MaterialButton/MaterialButton.xcodeproj">
      </FileRef>
      <FileRef
         location = "group:Storyboards/SideNavigationViewController/SideNavigationViewController.xcodeproj">
      </FileRef>
      <FileRef
         location = "group:Storyboards/CardView/CardView.xcodeproj">
      </FileRef>
      <FileRef
         location = "group:Storyboards/ImageCardView/ImageCardView.xcodeproj">
      </FileRef>
   </Group>
</Workspace><|MERGE_RESOLUTION|>--- conflicted
+++ resolved
@@ -47,12 +47,9 @@
          location = "group:Programmatic/MenuViewController/MenuViewController.xcodeproj">
       </FileRef>
       <FileRef
-<<<<<<< HEAD
-=======
          location = "group:Programmatic/NavigationBar/NavigationBar.xcodeproj">
       </FileRef>
       <FileRef
->>>>>>> dd913a42
          location = "group:Programmatic/SearchBarView/SearchBarView.xcodeproj">
       </FileRef>
       <FileRef
